# <p align="left"><img src="docs/logos/gempy1.png" width="300"></p>

> Open-source, implicit 3D structural geological modeling in Python for uncertainty analysis.


[![PyPI](https://img.shields.io/badge/python-3-blue.svg)]()
[![PyPI](https://img.shields.io/badge/pypi-1.0-blue.svg)]()
[![license: LGPL v3](https://img.shields.io/badge/license-LGPL%20v3-blue.svg)]()
[![Documentation Status](https://readthedocs.org/projects/gempy/badge/?version=latest)](http://gempy.readthedocs.io/?badge=latest)
[![Travis Build](https://travis-ci.org/cgre-aachen/gempy.svg?branch=master)]()
[![Binder](https://mybinder.org/badge.svg)](https://mybinder.org/v2/gh/cgre-aachen/gempy/master)
[![DOI](https://zenodo.org/badge/96211155.svg)](https://zenodo.org/badge/latestdoi/96211155)


<p align="center"><img src="docs/source/images/model_examples.png" width="800"></p>

## What is it

*GemPy* is a Python-based, open-source library for **implicitly generating 3D structural geological models**. It is capable of
constructing complex 3D geological models of folded structures, fault networks and unconformities. It was designed from the 
ground up to support easy embedding in probabilistic frameworks for the uncertainty analysis of subsurface structures.

Check out the documentaion either in [github pages](https://gempy.rocks) (better option), or [read the docs](http://gempy.readthedocs.io/).

## Table of Contents

<<<<<<< HEAD
* [Features](##Features)
* [Getting Started](##GettingStarted)
    * [Dependecies](###Dependecies)
    * [Installation](###Installation)
* [Documentation](##Documentation)
* [References](##References)

## News
### GemPy v2.0 beta release

It has been a long journey since the release of GemPy v1.0. What started as a small library to carry out research
on uncertainty analysis for structural geology has grown to be use in multiple projects around the world. Carried
by the community enthusiasm in our tool, we commenced a way-longer-than-planned rewritten of the code in order to
not only be able to fulfil the needs of many of you but also to set the foundations of a package driven by the
community. For this end, all the logic has been splat into multiple modules, classes and containers limiting
duplicities and exposing a large mutation api at different levels of abstraction. Hope the work has been worth it.

So long,

Miguel

#### What is new
- Full redesign of the back-end: much more modular, explicit and avoiding object duplicities to insane levels
- Topography
- Onlap, Erosion relations
- Choose your favourite type of fault: infinite faults, finite faults, faults offsetting faults, faults ending on series
- Masked marching cubes: this fix the ugly surfaces following the voxels faces
- All series are fully stored after interpolation
- Save your model
- Compile once, modify as much as you want
- Full integration with qgrid
- Real time computations via vtk or python-qgrid
- Adaptive regular grids for geophysics
- Refactored some legacy names:
    + formations renamed to surfaces
    + interfaces renamed to surfaces_points
- Minor changes:
    + New colormap and easy way to change the surfaces colors (even integration with widgets!)
    + The order of the formations will be given by the interpolation itself if the input was wrong
    + The split between reference and rest surface_points happens in theano. This makes much easier the modification
    of reference points


=======
* [Features](#feat)
    * [Sandbox](#sandbox)
    * [Remote Geomod](#remotegeo)
* [Getting Started](#getstart)
    * [Dependencies](#depend)
    * [Installation](#installation)
* [Documentation](#doc)
* [References](#ref)

<a name="feat"></a>
>>>>>>> 8999a4d9
## Features

The core algorithm of *GemPy* is based on a universal cokriging interpolation method devised by
Lajaunie et al. (1997) and extended by Calcagno et al. (2008). Its implicit nature allows the user to automatically
generate complex 3D structural geological models through the interpolation of input data:

- *Surface contact points*: 3D coordinates of points marking the boundaries between different features (e.g. layer interfaces, fault planes, unconformities).
- *Orientation measurements*: Orientation of the poles perpendicular to the dipping of surfaces at any point in the 3D space.

*GemPy* also allows for the definition of topological elements such as combining multiple stratigraphic sequences and 
complex fault networks to be considered in the modeling process.

<p align="center"><img src="docs/source/images/modeling_principle.png" width="600"></p>

*GemPy* itself offers direct visualization of 2D model sections via matplotlib
and in full, interactive 3D using the Visualization Toolkit (VTK). The VTK support also allow to the real time maniulation
of the 3-D model, allowing for the exact modification of data. Models can also easily be exportes in VTK file format
for further visualization and processing in other software such as ParaView.

<p align="center"><img src="docs/source/images/gempy-animation.gif" width="600"></p>


*GemPy* was designed from the beginning to support stochastic geological modeling for uncertainty analysis (e.g. Monte Carlo simulations, Bayesian inference). This was achieved by writing *GemPy*'s core architecture
using the numerical computation library [Theano](http://deeplearning.net/software/theano/) to couple it with the probabilistic programming framework [PyMC3](https://pymc-devs.github.io/pymc3/notebooks/getting_started.html).
This enables the use of advanced sampling methods (e.g. Hamiltonian Monte Carlo) and is of particular relevance when considering
uncertainties in the model input data and making use of additional secondary information in a Bayesian inference framework.

We can, for example, include uncertainties with respect to the z-position of layer boundaries
in the model space. Simple Monte Carlo simulation via PyMC will then result in different model realizations:

<p align="center"><img src="docs/source/images/gempy_zunc.png" height="300"> <img src="docs/source/images/model_wobble.gif" height="300"></p>

Theano allows the automated computation of gradients opening the door to the use of advanced gradient-based sampling methods
coupling *GeMpy* and [PyMC3](https://pymc-devs.github.io/pymc3/notebooks/getting_started.html) for advanced stochastic modeling.
Also, the use of Theano allows making use of GPUs through cuda (see the Theano documentation for more information.

Making use of vtk interactivity and Qgrid (https://github.com/quantopian/qgrid) *GemPy* provides a functional interface to interact with input data and models.

<p align="center"><a href="https://youtu.be/aA4MaHpLWVE?t=67"><img src="https://img.youtube.com/vi/aA4MaHpLWVE/0.jpg" width="600"></a></p>




For a more detailed elaboration of the theory behind *GemPy*, take a look at the upcoming scientific publication
*"GemPy 1.0: open-source stochastic geological modeling and inversion"* by de la Varga et al. (2018).

Besides the main functionality GemPy is powering currently some further projects:

<a name="sandbox"></a>
### Sandbox

New developments in the field of augmented reality, i.e. the superimposition of real and digital objects, offer interesting and diverse possibilities that have hardly been exploited to date.
The aim of the project is therefore the development and realization of an augmented reality sandbox for interaction with geoscientific data and models.
In this project, methods are to be developed to project geoscientific data (such as the outcrop of a geological layer surface or geophysical measurement data) onto real surfaces.

The AR Sandbox is based on a container filled with sand, the surface of which can be shaped as required. The topography of the sand surface is continuously scanned by a 3D sensor and a camera.
In the computer the scanned surface is now blended with a digital geological 3D model (or other data) in real time and an image is calculated, which is projected onto the sand surface by means
of a beamer. This results in an interactive model with which the user can interact in an intuitive way and which visualizes and comprehend complex three-dimensional facts in an accessible way.

In addition to applications in teaching and research, this development offers great potential as an interactive exhibit with high outreach for the geosciences thanks to its intuitive operation.
The finished sandbox can be used in numerous lectures and public events , but is mainly used as an interface to GemPy software and for rapid prototyping of implicit geological models.

<p align="center"><img src="docs/source/images/Sandbox.gif" width="600"></p>

<a name="remotegeo"></a>
### Remote Geomod: From GoogleEarth to 3-D Geology

We support this effort here with a full 3-D geomodeling exercise
on the basis of the excellent possibilities offered by open global data sets, implemented in
GoogleEarth, and dedicated geoscientific open-source software and motivate the use of 3-D
geomodeling to address specific geological questions. Initial steps include the selection of
relevant geological surfaces in GoogleEarth and the analysis of determined orientation values
for a selected region This information is subsequently used
to construct a full 3-D geological model with a state-of-the-art interpolation algorithm. Fi-
nally, the generated model is intersected with a digital elevation model to obtain a geological
map, which can then be reimported into GoogleEarth.

<p align="center"><img src="docs/source/images/ge.png" width="900"></p>

<a name="getstart"></a>
## Getting Started

<a name="depend"></a>
### Dependencies

*GemPy* requires Python 3 and makes use of numerous open-source libraries:

* pandas
* tqdm
* scikit_image
* Theano
* matplotlib
* numpy
* pytest
* scipy
* ipython
* seaborn
* setuptools
* scikit_learn
* networkx

Optional:

* `vtk>=7` for interactive 3-D visualization 
* `pymc` or `pymc3`
* `steno3d` 

Overall we recommend the use of a dedicated Python distribution, such as 
[Anaconda](https://www.continuum.io/what-is-anaconda), for hassle-free package installation. 
We are currently working on providing GemPy also via Anaconda Cloud, for easier installation of
its dependencies.

#### Conflictive packages.

Installing Theano (specially in windows) and vtk sometimes is problematic. Here we give a few advices that
usually works for us:
* Theano: install the following packages before installing theano: `conda install mingw libpython m2w64-toolchain`. Then install Theano via `conda install theano`. 
If the installation fails at some point try to re-install anaconda for a single user (no administrator priveleges) and with the Path Environment set.
To use Theano with `numpy version 1.16.0` or following, it has to be updated to `Theano 1.0.4` using `pip install theano --upgrade`.
Note that this is not yet available in the conda package manager.

* scikit_image (Spring 2019): To use scikit_image with `numpy version 1.16.0` or following, it has to be updated to `scikit_image 1.14.2` using `pip install scikit_image --upgrade`.
Note that this is not yet available in the conda package manager.

* vtk: Right now (Fall 2018), does not have compatibility with python 3.7. The simplest solution to install it is to
use `conda install python=3.6` to downgrade the python version and then using `pip install vtk`.

<a name="installation"></a>
### Installation

We provide the latest release version of *GemPy* via the **Conda** and **PyPi** package services. We highly
recommend using either Conda or PyPi as both will take care of automatically installing all dependencies.

#### PyPi 

`$ pip install gempy`

#### Manual

Otherwise you can clone the current repository by downloading is manually or by using Git by calling

`$ git clone https://github.com/cgre-aachen/gempy.git`

and then manually install it using the provided Python install file by calling

`$ python gempy/setup.py install`

in the cloned or downloaded repository folder. Make sure you have installed all necessary dependencies listed above before using *GemPy*.

<a name="doc"></a>
## Documentation

Extensive documentation for *GemPy* is hosted at [gempy.readthedocs.io](http://gempy.readthedocs.io/),
explaining its capabilities, [the theory behind it](http://gempy.readthedocs.io/Kriging.html) and 
providing detailed [tutorials](http://gempy.readthedocs.io/tutorial.html) on how to use it.

<a name="ref"></a>
## References

* de la Varga, M., Schaaf, A., and Wellmann, F.: GemPy 1.0: open-source stochastic geological modeling and inversion, Geosci. Model Dev., 12, 1-32, https://doi.org/10.5194/gmd-12-1-2019, 2019  
* Calcagno, P., Chilès, J. P., Courrioux, G., & Guillen, A. (2008). Geological modelling from field data and geological knowledge: Part I. Modelling method coupling 3D potential-field interpolation and geological rules. Physics of the Earth and Planetary Interiors, 171(1-4), 147-157.
* Lajaunie, C., Courrioux, G., & Manuel, L. (1997). Foliation fields and 3D cartography in geology: principles of a method based on potential interpolation. Mathematical Geology, 29(4), 571-584.<|MERGE_RESOLUTION|>--- conflicted
+++ resolved
@@ -24,14 +24,16 @@
 
 ## Table of Contents
 
-<<<<<<< HEAD
-* [Features](##Features)
-* [Getting Started](##GettingStarted)
-    * [Dependecies](###Dependecies)
-    * [Installation](###Installation)
-* [Documentation](##Documentation)
-* [References](##References)
-
+* [Features](#feat)
+    * [Sandbox](#sandbox)
+    * [Remote Geomod](#remotegeo)
+* [Getting Started](#getstart)
+    * [Dependencies](#depend)
+    * [Installation](#installation)
+* [Documentation](#doc)
+* [References](#ref)
+
+<a name="feat"></a>
 ## News
 ### GemPy v2.0 beta release
 
@@ -68,18 +70,6 @@
     of reference points
 
 
-=======
-* [Features](#feat)
-    * [Sandbox](#sandbox)
-    * [Remote Geomod](#remotegeo)
-* [Getting Started](#getstart)
-    * [Dependencies](#depend)
-    * [Installation](#installation)
-* [Documentation](#doc)
-* [References](#ref)
-
-<a name="feat"></a>
->>>>>>> 8999a4d9
 ## Features
 
 The core algorithm of *GemPy* is based on a universal cokriging interpolation method devised by
@@ -239,6 +229,6 @@
 <a name="ref"></a>
 ## References
 
-* de la Varga, M., Schaaf, A., and Wellmann, F.: GemPy 1.0: open-source stochastic geological modeling and inversion, Geosci. Model Dev., 12, 1-32, https://doi.org/10.5194/gmd-12-1-2019, 2019  
+* de la Varga, M., Schaaf, A., and Wellmann, F.: GemPy 1.0: open-source stochastic geological modeling and inversion, Geosci. Model Dev., 12, 1-32, https://doi.org/10.5194/gmd-12-1-2019, 2019
 * Calcagno, P., Chilès, J. P., Courrioux, G., & Guillen, A. (2008). Geological modelling from field data and geological knowledge: Part I. Modelling method coupling 3D potential-field interpolation and geological rules. Physics of the Earth and Planetary Interiors, 171(1-4), 147-157.
 * Lajaunie, C., Courrioux, G., & Manuel, L. (1997). Foliation fields and 3D cartography in geology: principles of a method based on potential interpolation. Mathematical Geology, 29(4), 571-584.