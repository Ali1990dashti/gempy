"""
    This file is part of gempy.

    gempy is free software: you can redistribute it and/or modify
    it under the terms of the GNU General Public License as published by
    the Free Software Foundation, either version 3 of the License, or
    (at your option) any later version.

    gempy is distributed in the hope that it will be useful,
    but WITHOUT ANY WARRANTY; without even the implied warranty of
    MERCHANTABILITY or FITNESS FOR A PARTICULAR PURPOSE.  See the
    GNU General Public License for more details.

    You should have received a copy of the GNU General Public License
    along with gempy.  If not, see <http://www.gnu.org/licenses/>.

    Module with classes and methods to perform implicit regional modelling based on
    the potential field method.
    Tested on Ubuntu 16

    Created on 10/04/2018

    @author: Elisa Heim, Miguel de la Varga
"""

from os import path
import sys

# This is for sphenix to find the packages
#sys.path.append( path.dirname( path.dirname( path.abspath(__file__) ) ) )

from .visualization_2d import PlotData2D, PlotSolution
from .visualization_3d import steno3D, GemPyvtkInteract, ipyvolumeVisualization
import gempy as _gempy


def plot_data_3D(geo_data, **kwargs):
    """
    Plot in vtk all the input data of a model
    Args:
        geo_data (gempy.DataManagement.InputData): Input data of the model

    Returns:
        None
    """
    vv = GemPyvtkInteract(geo_data, **kwargs)
   # vv.restart()
    vv.set_surface_points()
    vv.set_orientations()
    vv.render_model(**kwargs)

    return vv


def plot_3D(geo_model, render_surfaces=True, render_data=True, render_topography= True,
            real_time=False, **kwargs):
    """
        Plot in vtk all the input data of a model
        Args:
            geo_model (gempy.DataManagement.InputData): Input data of the model

        Returns:
            None
        """
    vv = GemPyvtkInteract(geo_model, real_time=real_time, **kwargs)
    # vv.restart()
    if render_data is True:
        vv.set_surface_points()
        vv.set_orientations()
    if render_surfaces is True:
        vv.set_surfaces(geo_model.surfaces)
    if render_topography is True and geo_model.grid.topography is not None:
        vv.set_topography()

    vv.render_model(**kwargs)

    return vv

# def plot_surfaces_3D_real_time(geo_model, vertices_l, simplices_l,
#                                plot_data=True, posterior=None, samples=None, **kwargs):
#
#     """
#     Plot in vtk the surfaces in real time. Moving the input data will affect the surfaces.
#     IMPORTANT NOTE it is highly recommended to have the flag fast_run in the theano optimization. Also note that the
#     time needed to compute each model increases linearly with every potential field (i.e. fault or discontinuity). It
#     may be better to just modify each potential field individually to increase the speed (See gempy.select_series).
#
#     Args:
#         vertices_l (numpy.array): 2D array (XYZ) with the coordinates of the points
#         simplices_l (numpy.array): 2D array with the value of the vertices that form every single triangle
#         formations_names_l (list): Name of the formation of the surfaces
#         formation_numbers_l (list): formation_numbers (int)
#         alpha (float): Opacity
#         plot_data (bool): Default True
#         size (tuple): Resolution of the window
#         fullscreen (bool): Launch window in full screen or not
#
#     Returns:
#         vtkPlot
#     """
#
#     vv = vtkPlot(geo_model, **kwargs)
#     vv.plot_surfaces_3D_real_time(vertices_l, simplices_l, plot_data=plot_data, posterior=posterior,
#                                   samples=samples, **kwargs)
#
#     return vv
#
#
# def plot_surfaces_3D(geo_data, vertices_l=None, simplices_l=None,
#                      alpha=1, plot_data=True,
#                      **kwargs):
#     """
#     Plot in vtk the surfaces. For getting vertices and simplices See gempy.get_surfaces
#
#     Args:
#         vertices_l (numpy.array): 2D array (XYZ) with the coordinates of the points
#         simplices_l (numpy.array): 2D array with the value of the vertices that form every single triangle
#         formations_names_l (list): Name of the formation of the surfaces
#         formation_numbers_l (list): formation_numbers (int)
#         alpha (float): Opacity
#         plot_data (bool): Default True
#         size (tuple): Resolution of the window
#         fullscreen (bool): Launch window in full screen or not
#
#     Returns:
#         None
#     """
#     vv = vtkPlot(geo_data, **kwargs)
#     vv.plot_surfaces_3D(vertices_l, simplices_l,
#                         plot_data=plot_data)
#     return vv


def plot_surfaces_3d_ipv(geo_model: object) -> None:
    """

    Args:
        geo_model (gempy.core.model.Model):
    """
    ipvv = ipyvolumeVisualization(geo_model)
    ipvv.plot_surfaces()


def plot_data_3d_ipv(geo_model: object) -> None:
    """

    Args:
        geo_model (gempy.core.model.Model):
    """
    ipvv = ipyvolumeVisualization(geo_model)
    ipvv.plot_data()


def export_to_vtk(geo_data, path=None, name=None, voxels=True, block=None, surfaces=True):
    """
      Export data to a vtk file for posterior visualizations

      Args:
          geo_data(:class:`Model`)
          path(str): path to the location of the vtk
          name(str): Name of the files. Default name: Default
          voxels(bool): if True export lith_block
          block(Optional[np.array]): One of the solutions of the regular grid. This can be used if for
           example you want to export an scalar field or an specific series block. If None is passed, lith_block
           will be exported.
          surfaces(bool): If True, export the polydata surfaces.

      Returns:
          None
      """

    if voxels is True:
        GemPyvtkInteract.export_vtk_lith_block(geo_data, lith_block=block, path=path)
    if surfaces is True:
        geo_data.solutions.compute_all_surfaces()
        ver, sim = _gempy.get_surfaces(geo_data)
        GemPyvtkInteract.export_vtk_surfaces(geo_data, ver, sim, path=path, name=name)
    return True


def plot_data(geo_data, direction="y", data_type = 'all', series="all", legend_font_size=6, **kwargs):
    """
    Plot the projection of the raw data (surface_points and orientations) in 2D following a
    specific directions

    Args:
        direction(str): xyz. Caartesian direction to be plotted
        series(str): series to plot
        ve(float): Vertical exageration
        **kwargs: seaborn lmplot key arguments. (TODO: adding the link to them)

    Returns:
        None
    """
    plot = PlotData2D(geo_data)
    p = plot.plot_data(direction=direction, data_type=data_type, series=series,
                          legend_font_size=legend_font_size, **kwargs)
    # TODO saving options
    return plot

<<<<<<< HEAD
def plot_map(model, contour_lines=True, show_faults = True, show_data=True):
    plot = PlotSolution(model)
    plot.plot_map(contour_lines=contour_lines, show_faults=show_faults, show_data=show_data)

def plot_section_traces(model, show_data=True, section_names=None, contour_lines=False):
    plot = PlotSolution(model)
    plot.plot_section_traces(show_data=show_data, section_names=section_names, contour_lines=contour_lines)

def plot_predef_sections(model, show_traces=True, show_data=False, section_names=None, show_faults=True,
                         show_topo=True, figsize=(12, 12)):
    plot = PlotSolution(model)
    plot.plot_sections(show_traces=show_traces, show_data=show_data, section_names=section_names,
                       show_faults=show_faults, show_topo=show_topo, figsize=figsize)
=======

def plot_map(model, contour_lines=True):
    plot = PlotData2D(model)
    plot.plot_map(model.solutions, contour_lines=contour_lines)
>>>>>>> 93d83efa


def plot_section(model, cell_number=13, block=None, direction="y", interpolation='none',
                 show_data=False, show_faults=True, show_topo = False,  block_type=None, ve=1, **kwargs):
    """
    Plot a section of the block model

    Args:
        cell_number(int): position of the array to plot
        direction(str): xyz. Caartesian direction to be plotted
        interpolation(str): Type of interpolation of plt.imshow. Default 'none'.  Acceptable values are 'none'
        ,'nearest', 'bilinear', 'bicubic',
        'spline16', 'spline36', 'hanning', 'hamming', 'hermite', 'kaiser',
        'quadric', 'catrom', 'gaussian', 'bessel', 'mitchell', 'sinc',
        'lanczos'
        ve(float): Vertical exageration
        **kwargs: imshow keywargs

    Returns:
        None
    """
    plot = PlotData2D(model)
    plot.fig = plot.plot_block_section(model.solutions, cell_number, block, direction, interpolation,
                            show_data, show_faults, show_topo,  block_type, ve, **kwargs)
    # TODO saving options
    return plot


def plot_scalar_field(model, cell_number, N=20,
                      direction="y", plot_data=True, series=0, *args, **kwargs):
    """
    Plot a potential field in a given direction.

    Args:
        cell_number(int): position of the array to plot
        potential_field(str): name of the potential field (or series) to plot
        n_pf(int): number of the  potential field (or series) to plot
        direction(str): xyz. Caartesian direction to be plotted
        serie: *Deprecated*
        **kwargs: plt.contour kwargs

    Returns:
        None
    """
    plot = PlotData2D(model)
    plot.plot_scalar_field(model.solutions, cell_number, N=N,
                           direction=direction,  plot_data=plot_data, series=series,
                           *args, **kwargs)


def plot_gradient(geo_data, scalar_field, gx, gy, gz, cell_number, q_stepsize=5,
                  direction="y", plot_scalar=True, **kwargs):
    """
        Plot the gradient of the scalar field in a given direction.

        Args:
            geo_data (gempy.DataManagement.InputData): Input data of the model
            scalar_field(numpy.array): scalar field to plot with the gradient
            gx(numpy.array): gradient in x-direction
            gy(numpy.array): gradient in y-direction
            gz(numpy.array): gradient in z-direction
            cell_number(int): position of the array to plot
            q_stepsize(int): step size between arrows to indicate gradient
            direction(str): xyz. Caartesian direction to be plotted
            plot_scalar(bool): boolean to plot scalar field
            **kwargs: plt.contour kwargs

        Returns:
            None
    """
    plot = PlotData2D(geo_data)
    plot.plot_gradient(scalar_field, gx, gy, gz, cell_number, q_stepsize=q_stepsize,
                           direction=direction, plot_scalar=plot_scalar,
                           **kwargs)


def plot_topology(geo_data, G, centroids, direction="y", label_kwargs=None, node_kwargs=None, edge_kwargs=None):
    """
    Plot the topology adjacency graph in 2-D.

    Args:
        geo_data (gempy.data_management.InputData):
        G (skimage.future.graph.rag.RAG):
        centroids (dict): Centroid node coordinates as a dictionary with node id's (int) as keys and (x,y,z) coordinates
                as values.
    Keyword Args
        direction (str): "x", "y" or "z" specifying the slice direction for 2-D topology analysis. Default None.
        label_kwargs (dict, optional): Dictionary of keyword arguments for graph node labels (plt.text)
        node_kwargs (dict, optional): Dictionary of keyword arguments for graph nodes (plt.plot markers)
        edge_kwargs (dict, optional): Dictionary of keyword arguments for graph edges (plt.plot lines)

    Returns:
        Nothing, it just plots.
    """
    PlotData2D.plot_topo_g(geo_data, G, centroids, direction=direction,
                           label_kwargs=label_kwargs, node_kwargs=node_kwargs, edge_kwargs=edge_kwargs)
<|MERGE_RESOLUTION|>--- conflicted
+++ resolved
@@ -198,7 +198,6 @@
     # TODO saving options
     return plot
 
-<<<<<<< HEAD
 def plot_map(model, contour_lines=True, show_faults = True, show_data=True):
     plot = PlotSolution(model)
     plot.plot_map(contour_lines=contour_lines, show_faults=show_faults, show_data=show_data)
@@ -212,12 +211,6 @@
     plot = PlotSolution(model)
     plot.plot_sections(show_traces=show_traces, show_data=show_data, section_names=section_names,
                        show_faults=show_faults, show_topo=show_topo, figsize=figsize)
-=======
-
-def plot_map(model, contour_lines=True):
-    plot = PlotData2D(model)
-    plot.plot_map(model.solutions, contour_lines=contour_lines)
->>>>>>> 93d83efa
 
 
 def plot_section(model, cell_number=13, block=None, direction="y", interpolation='none',
