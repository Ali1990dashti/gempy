--- conflicted
+++ resolved
@@ -342,13 +342,8 @@
         block = model.solutions
 
     plot.plot_scalar_field(block, cell_number, N=N,
-<<<<<<< HEAD
                            direction=direction, show_data=show_data,
-                           series=series, show_all_data=show_all_data,
-=======
-                           direction=direction, plot_data=show_data,
                            series=series, alpha=alpha, show_all_data=show_all_data,
->>>>>>> 46c21ee2
                            *args, **kwargs)
 
 def plot_section_scalarfield(model, section_name, sn, levels=50, show_faults=True, show_topo=True, lithback=True):
