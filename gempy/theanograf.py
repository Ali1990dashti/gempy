--- conflicted
+++ resolved
@@ -31,11 +31,7 @@
 theano.config.openmp_elemwise_minsize = 50000
 theano.config.openmp = True
 
-<<<<<<< HEAD
-theano.config.optimizer = 'fast_run'
-=======
 theano.config.optimizer = 'fast_compile'
->>>>>>> 37aafd9f
 theano.config.floatX = 'float64'
 
 theano.config.exception_verbosity = 'high'
@@ -262,11 +258,7 @@
              (1 - 7 * (sed_ref_ref / self.a_T) ** 2 +
               35 / 4 * (sed_ref_ref / self.a_T) ** 3 -
               7 / 2 * (sed_ref_ref / self.a_T) ** 5 +
-<<<<<<< HEAD
-              3 / 4 * (sed_ref_ref / self.a_T) ** 7)))) + 10
-=======
               3 / 4 * (sed_ref_ref / self.a_T) ** 7)))) + 1e-7
->>>>>>> 37aafd9f
 
         # Add name to the theano node
         C_I.name = 'Covariance Interfaces'
