--- conflicted
+++ resolved
@@ -1241,11 +1241,7 @@
             if not path:
                 path = "./default_"
 
-<<<<<<< HEAD
             writer.SetFileName(path+'_surfaces'+str(s_n)+'.vtp')
-=======
-            writer.SetFileName(path+str(s_n)+name+'.vtp')
->>>>>>> e64afb47
             if vtk.VTK_MAJOR_VERSION <= 5:
                 writer.SetInput(polydata)
             else:
