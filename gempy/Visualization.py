--- conflicted
+++ resolved
@@ -43,7 +43,7 @@
 import gempy as gp
 # TODO: inherit pygeomod classes
 # import sys, os
-sns.set_context('talk')
+#sns.set_context('talk')
 plt.style.use(['seaborn-white', 'seaborn-poster'])
 
 class PlotData2D(object):
@@ -81,11 +81,11 @@
 
         """
 
-        plt.style.use(['seaborn-white', 'seaborn-poster'])
+        plt.style.use(['seaborn-white', 'seaborn-talk'])
         # sns.set_context("paper")
         # matplotlib.rc("font", family="Helvetica")
 
-    def plot_data(self, direction="y", data_type = 'all', series="all", legend_font_size=8, **kwargs):
+    def plot_data(self, direction="y", data_type='all', series="all", legend_font_size=8, **kwargs):
         """
         Plot the projecton of the raw data (interfaces and foliations) in 2D following a
         specific directions
@@ -105,8 +105,6 @@
                                      "s": 100,
                                      "edgecolors": "black",
                                      "linewidths": 1}
-
-      #  legend_kws = {'prop': {'size': 6}}
 
         x, y, Gx, Gy = self._slice(direction)[4:]
 
@@ -243,6 +241,7 @@
             self.plot_data(direction, 'all')
 
         # TODO: Formation numbers in block section do not appear to correspond to data???
+        # DEP?
         selecting_colors = np.unique(plot_block)
 
         plt.imshow(plot_block[_a, _b, _c].T, origin="bottom", cmap=self._cmap, norm=self._norm,
@@ -393,7 +392,6 @@
         self._e_dx = _e[1] - _e[0]
         self._e_dy = _e[3] - _e[2]
         self._e_dz = _e[5] - _e[4]
-
 
         self._e_d_avrg = (self._e_dx + self._e_dy + self._e_dz) / 3
 
@@ -575,11 +573,7 @@
         source.Update()
         d.SetInputData(source.GetOutput())
         d.SetHandleSize(0.05)
-<<<<<<< HEAD
         d.SetPlaceFactor(self._e_dx/10)
-=======
-        d.SetPlaceFactor(self._e_dx/4)
->>>>>>> 8c4be80d
         d.PlaceWidget()
         d.SetNormal(Gx, Gy, Gz)
         d.GetPlaneProperty().SetColor(self.C_LOT[fn])
