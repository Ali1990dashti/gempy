"""
Module initialisation for GemPy
Created on 21/10/2016

@author: Miguel de la Varga
"""


import sys
import os

PACKAGE_PARENT = '..'
SCRIPT_DIR = os.path.dirname(os.path.realpath(os.path.join(os.getcwd(), os.path.expanduser(__file__))))
sys.path.append(os.path.normpath(os.path.join(SCRIPT_DIR, PACKAGE_PARENT)))

from .core.gempy_api import *
import gempy.plot.plot_api as _plot
import gempy.plot.plot as plot

assert sys.version_info[0] >= 3, "GemPy requires Python 3.X"  # sys.version_info[1] for minor e.g. 6
<<<<<<< HEAD
__version__ = '2.1.0'
=======
__version__ = '2.1.1'
>>>>>>> 81f8e802

if __name__ == '__main__':
    pass<|MERGE_RESOLUTION|>--- conflicted
+++ resolved
@@ -18,11 +18,7 @@
 import gempy.plot.plot as plot
 
 assert sys.version_info[0] >= 3, "GemPy requires Python 3.X"  # sys.version_info[1] for minor e.g. 6
-<<<<<<< HEAD
-__version__ = '2.1.0'
-=======
 __version__ = '2.1.1'
->>>>>>> 81f8e802
 
 if __name__ == '__main__':
     pass