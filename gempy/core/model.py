--- conflicted
+++ resolved
@@ -323,19 +323,11 @@
         series_fault = np.atleast_1d(series_fault)
         if twofins is False:
             for fault in series_fault:
-<<<<<<< HEAD
-                if len(self.surfaces.df[self.surfaces.df.series == fault]) > 1:
-                    raise AssertionError('Having more than one fault in a series is generally rather bad. Better go back '
-                                         'to the function map_series_to_surfaces and give each fault its own series. '
-                                         'If you are really sure what you are doing, you can set twofins to True to '
-                                         'suppress this error.')
-=======
                 assert np.sum(self.surfaces.df['series'] == fault) < 2,\
                     'Having more than one fault in a series is generally rather bad. Better go' \
                     ' back to the function map_series_to_surfaces and give each fault its own' \
                     ' series. If you are really sure what you are doing, you can set twofins to' \
                     ' True to suppress this error.'
->>>>>>> 35caa7e4
 
         self.faults.set_is_fault(series_fault, toggle=toggle)
 
@@ -511,13 +503,12 @@
             aux = self.series.df.index.drop('Basement').get_values()
             self.reorder_series(np.append(aux, 'Basement'))
 
-        if twofins == False: #assert if every fault has its own series
+        if twofins is False: #assert if every fault has its own series
             for serie in list(self.faults.df[self.faults.df['isFault'] == True].index):
-                #print(serie)
-                if len(self.surfaces.df[self.surfaces.df['series'] == serie]) > 1:
-                    raise AssertionError('Having more than one fault in a series is generally rather bad. Better give each '
-                                         'fault its own series. If you are really sure what you are doing, you can set '
-                                         'twofins to True to suppress this error.')
+                assert np.sum(self.surfaces.df['series'] == serie) < 2, \
+                'Having more than one fault in a series is generally rather bad. Better give each '\
+                'fault its own series. If you are really sure what you are doing, you can set '\
+                'twofins to True to suppress this error.'
 
         return self.surfaces
 
