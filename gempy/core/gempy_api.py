--- conflicted
+++ resolved
@@ -145,16 +145,6 @@
         compile_theano (bool): [s1]
         theano_optimizer (str {'fast_run', 'fast_compile'}): [s2]
         verbose:
-<<<<<<< HEAD
-        update_structure (bool): if True, reset structure parameters
-        update_kriging (bool): if True, reset kriging parameters to default
-        kwargs:
-            -  pos_density (Optional[int]): Only necessary when type='grav'. Location on the Surfaces().df
-             where density is located (starting on id being 0).
-            - Vs
-            - pos_magnetics
-            -
-=======
         update_kriging (bool): reset kriging values to its default.
         update_structure (bool): sync Structure instance before setting theano graph.
 
@@ -163,7 +153,6 @@
          where density is located (starting on id being 0).
         - Vs
         - pos_magnetics
->>>>>>> 3f6bb25c
 
     Returns:
 
