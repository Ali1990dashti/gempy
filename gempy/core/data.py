--- conflicted
+++ resolved
@@ -547,7 +547,6 @@
         return self.surfaces
 
 
-<<<<<<< HEAD
 class Topography:
     # todo allow numpy array to be passed
     def __init__(self, model, filepath=None, **kwargs):
@@ -609,8 +608,6 @@
         return topoline
 
 
-=======
->>>>>>> 2d087b75
 class Surfaces(object):
     """
     Class that contains the surfaces of the model and the values of each of them.
