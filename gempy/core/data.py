--- conflicted
+++ resolved
@@ -189,11 +189,7 @@
         self.values = np.empty((0, 3))
         lengths = [0]
         try:
-<<<<<<< HEAD
             for e, grid_types in enumerate([self.regular_grid, self.custom_grid, self.topography, self.sections, self.gravity_grid]):
-=======
-            for e, grid_types_ in enumerate([self.regular_grid, self.custom_grid, self.topography, self.gravity_grid]):
->>>>>>> 71b2f65f
                 if self.active_grids[e]:
                     self.values = np.vstack((self.values, grid_types_.values))
                     lengths.append(grid_types_.values.shape[0])
@@ -206,23 +202,13 @@
         return self.values
 
     def get_grid_args(self, grid_name: str):
-<<<<<<< HEAD
         assert type(grid_name) is str, 'Only one grid type can be retrieved'
-=======
-        """Get l_0 and l_1 for a specific grid."""
-        assert type(grid_name) is str, 'Only one grid type can be retrieve'
->>>>>>> 71b2f65f
         assert grid_name in self.grid_types, 'possible grid types are ' + str(self.grid_types)
         where = np.where(self.grid_types == grid_name)[0][0]
         return self.length[where], self.length[where+1]
 
     def get_grid(self, grid_name: str):
-<<<<<<< HEAD
         assert type(grid_name) is str, 'Only one grid type can be retrieved'
-=======
-        """Get XYZ coordinates of a specific grid."""
-        assert type(grid_name) is str, 'Only one grid type can be retrieve'
->>>>>>> 71b2f65f
 
         l_0, l_1 = self.get_grid_args(grid_name)
         return self.values[l_0:l_1]
