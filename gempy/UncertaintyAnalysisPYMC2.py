--- conflicted
+++ resolved
@@ -77,13 +77,8 @@
         # replace interface data
         interp_data.geo_data_res.interfaces[["X", "Y", "Z"]] = self.input_data[i][0]
         # replace foliation data
-<<<<<<< HEAD
-        interp_data.geo_data_res.foliations[["G_x", "G_y", "G_z", "X", "Y", "Z", "dip", "azimuth", "polarity"]] = self.input_data[i][1]
-
-=======
         interp_data.geo_data_res.foliations[["G_x", "G_y", "G_z", "X", "Y", "Z", "azimuth", "dip", "polarity"]] = self.input_data[i][1]
         # update interpolator
->>>>>>> 71775b14
         interp_data.update_interpolator()
         if self.verbose:
             print("interp_data parameters changed.")
