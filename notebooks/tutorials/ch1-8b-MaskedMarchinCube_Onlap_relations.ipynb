--- conflicted
+++ resolved
@@ -15,21 +15,7 @@
    "cell_type": "code",
    "execution_count": 1,
    "metadata": {},
-   "outputs": [
-    {
-     "name": "stderr",
-     "output_type": "stream",
-     "text": [
-      "C:\\Users\\elisa\\Anaconda3\\envs\\gempy_n\\lib\\site-packages\\dask\\config.py:168: YAMLLoadWarning: calling yaml.load() without Loader=... is deprecated, as the default Loader is unsafe. Please read https://msg.pyyaml.org/load for full details.\n",
-      "  data = yaml.load(f.read()) or {}\n",
-      "WARNING (theano.configdefaults): g++ not available, if using conda: `conda install m2w64-toolchain`\n",
-      "C:\\Users\\elisa\\Anaconda3\\envs\\gempy_n\\lib\\site-packages\\theano\\configdefaults.py:560: UserWarning: DeprecationWarning: there is no c++ compiler.This is deprecated and with Theano 0.11 a c++ compiler will be mandatory\n",
-      "  warnings.warn(\"DeprecationWarning: there is no c++ compiler.\"\n",
-      "WARNING (theano.configdefaults): g++ not detected ! Theano will be unable to execute optimized C-implementations (for both CPU and GPU) and will default to Python implementations. Performance will be severely degraded. To remove this warning, set Theano flags cxx to an empty string.\n",
-      "WARNING (theano.tensor.blas): Using NumPy C-API based implementation for BLAS functions.\n"
-     ]
-    }
-   ],
+   "outputs": [],
    "source": [
     "# These two lines are necessary only if gempy is not installed\n",
     "import sys, os\n",
@@ -229,74 +215,6 @@
      "data": {
       "text/html": [
        "<style  type=\"text/css\" >\n",
-<<<<<<< HEAD
-       "    #T_94955666_a324_11e9_be30_e82a44a18926row0_col4 {\n",
-       "            background-color:  #015482;\n",
-       "        }    #T_94955666_a324_11e9_be30_e82a44a18926row1_col4 {\n",
-       "            background-color:  #728f02;\n",
-       "        }    #T_94955666_a324_11e9_be30_e82a44a18926row2_col4 {\n",
-       "            background-color:  #443988;\n",
-       "        }    #T_94955666_a324_11e9_be30_e82a44a18926row3_col4 {\n",
-       "            background-color:  #ffbe00;\n",
-       "        }    #T_94955666_a324_11e9_be30_e82a44a18926row4_col4 {\n",
-       "            background-color:  #9f0052;\n",
-       "        }    #T_94955666_a324_11e9_be30_e82a44a18926row5_col4 {\n",
-       "            background-color:  #ff3f20;\n",
-       "        }</style><table id=\"T_94955666_a324_11e9_be30_e82a44a18926\" ><thead>    <tr>        <th class=\"blank level0\" ></th>        <th class=\"col_heading level0 col0\" >surface</th>        <th class=\"col_heading level0 col1\" >series</th>        <th class=\"col_heading level0 col2\" >order_surfaces</th>        <th class=\"col_heading level0 col3\" >isBasement</th>        <th class=\"col_heading level0 col4\" >color</th>        <th class=\"col_heading level0 col5\" >id</th>    </tr></thead><tbody>\n",
-       "                <tr>\n",
-       "                        <th id=\"T_94955666_a324_11e9_be30_e82a44a18926level0_row0\" class=\"row_heading level0 row0\" >0</th>\n",
-       "                        <td id=\"T_94955666_a324_11e9_be30_e82a44a18926row0_col0\" class=\"data row0 col0\" >seafloor</td>\n",
-       "                        <td id=\"T_94955666_a324_11e9_be30_e82a44a18926row0_col1\" class=\"data row0 col1\" >seafloor_series</td>\n",
-       "                        <td id=\"T_94955666_a324_11e9_be30_e82a44a18926row0_col2\" class=\"data row0 col2\" >1</td>\n",
-       "                        <td id=\"T_94955666_a324_11e9_be30_e82a44a18926row0_col3\" class=\"data row0 col3\" >False</td>\n",
-       "                        <td id=\"T_94955666_a324_11e9_be30_e82a44a18926row0_col4\" class=\"data row0 col4\" >#015482</td>\n",
-       "                        <td id=\"T_94955666_a324_11e9_be30_e82a44a18926row0_col5\" class=\"data row0 col5\" >1</td>\n",
-       "            </tr>\n",
-       "            <tr>\n",
-       "                        <th id=\"T_94955666_a324_11e9_be30_e82a44a18926level0_row1\" class=\"row_heading level0 row1\" >1</th>\n",
-       "                        <td id=\"T_94955666_a324_11e9_be30_e82a44a18926row1_col0\" class=\"data row1 col0\" >rock1</td>\n",
-       "                        <td id=\"T_94955666_a324_11e9_be30_e82a44a18926row1_col1\" class=\"data row1 col1\" >right_series</td>\n",
-       "                        <td id=\"T_94955666_a324_11e9_be30_e82a44a18926row1_col2\" class=\"data row1 col2\" >1</td>\n",
-       "                        <td id=\"T_94955666_a324_11e9_be30_e82a44a18926row1_col3\" class=\"data row1 col3\" >False</td>\n",
-       "                        <td id=\"T_94955666_a324_11e9_be30_e82a44a18926row1_col4\" class=\"data row1 col4\" >#728f02</td>\n",
-       "                        <td id=\"T_94955666_a324_11e9_be30_e82a44a18926row1_col5\" class=\"data row1 col5\" >2</td>\n",
-       "            </tr>\n",
-       "            <tr>\n",
-       "                        <th id=\"T_94955666_a324_11e9_be30_e82a44a18926level0_row2\" class=\"row_heading level0 row2\" >2</th>\n",
-       "                        <td id=\"T_94955666_a324_11e9_be30_e82a44a18926row2_col0\" class=\"data row2 col0\" >rock2</td>\n",
-       "                        <td id=\"T_94955666_a324_11e9_be30_e82a44a18926row2_col1\" class=\"data row2 col1\" >right_series</td>\n",
-       "                        <td id=\"T_94955666_a324_11e9_be30_e82a44a18926row2_col2\" class=\"data row2 col2\" >2</td>\n",
-       "                        <td id=\"T_94955666_a324_11e9_be30_e82a44a18926row2_col3\" class=\"data row2 col3\" >False</td>\n",
-       "                        <td id=\"T_94955666_a324_11e9_be30_e82a44a18926row2_col4\" class=\"data row2 col4\" >#443988</td>\n",
-       "                        <td id=\"T_94955666_a324_11e9_be30_e82a44a18926row2_col5\" class=\"data row2 col5\" >3</td>\n",
-       "            </tr>\n",
-       "            <tr>\n",
-       "                        <th id=\"T_94955666_a324_11e9_be30_e82a44a18926level0_row3\" class=\"row_heading level0 row3\" >5</th>\n",
-       "                        <td id=\"T_94955666_a324_11e9_be30_e82a44a18926row3_col0\" class=\"data row3 col0\" >onlap_surface</td>\n",
-       "                        <td id=\"T_94955666_a324_11e9_be30_e82a44a18926row3_col1\" class=\"data row3 col1\" >onlap_series</td>\n",
-       "                        <td id=\"T_94955666_a324_11e9_be30_e82a44a18926row3_col2\" class=\"data row3 col2\" >1</td>\n",
-       "                        <td id=\"T_94955666_a324_11e9_be30_e82a44a18926row3_col3\" class=\"data row3 col3\" >False</td>\n",
-       "                        <td id=\"T_94955666_a324_11e9_be30_e82a44a18926row3_col4\" class=\"data row3 col4\" >#ffbe00</td>\n",
-       "                        <td id=\"T_94955666_a324_11e9_be30_e82a44a18926row3_col5\" class=\"data row3 col5\" >4</td>\n",
-       "            </tr>\n",
-       "            <tr>\n",
-       "                        <th id=\"T_94955666_a324_11e9_be30_e82a44a18926level0_row4\" class=\"row_heading level0 row4\" >3</th>\n",
-       "                        <td id=\"T_94955666_a324_11e9_be30_e82a44a18926row4_col0\" class=\"data row4 col0\" >rock3</td>\n",
-       "                        <td id=\"T_94955666_a324_11e9_be30_e82a44a18926row4_col1\" class=\"data row4 col1\" >left_series</td>\n",
-       "                        <td id=\"T_94955666_a324_11e9_be30_e82a44a18926row4_col2\" class=\"data row4 col2\" >1</td>\n",
-       "                        <td id=\"T_94955666_a324_11e9_be30_e82a44a18926row4_col3\" class=\"data row4 col3\" >False</td>\n",
-       "                        <td id=\"T_94955666_a324_11e9_be30_e82a44a18926row4_col4\" class=\"data row4 col4\" >#9f0052</td>\n",
-       "                        <td id=\"T_94955666_a324_11e9_be30_e82a44a18926row4_col5\" class=\"data row4 col5\" >5</td>\n",
-       "            </tr>\n",
-       "            <tr>\n",
-       "                        <th id=\"T_94955666_a324_11e9_be30_e82a44a18926level0_row5\" class=\"row_heading level0 row5\" >4</th>\n",
-       "                        <td id=\"T_94955666_a324_11e9_be30_e82a44a18926row5_col0\" class=\"data row5 col0\" >basement</td>\n",
-       "                        <td id=\"T_94955666_a324_11e9_be30_e82a44a18926row5_col1\" class=\"data row5 col1\" >basement</td>\n",
-       "                        <td id=\"T_94955666_a324_11e9_be30_e82a44a18926row5_col2\" class=\"data row5 col2\" >1</td>\n",
-       "                        <td id=\"T_94955666_a324_11e9_be30_e82a44a18926row5_col3\" class=\"data row5 col3\" >True</td>\n",
-       "                        <td id=\"T_94955666_a324_11e9_be30_e82a44a18926row5_col4\" class=\"data row5 col4\" >#ff3f20</td>\n",
-       "                        <td id=\"T_94955666_a324_11e9_be30_e82a44a18926row5_col5\" class=\"data row5 col5\" >6</td>\n",
-=======
        "    #T_5db42c6a_a3af_11e9_a0b0_a0cec8c80106row0_col4 {\n",
        "            background-color:  #015482;\n",
        "        }    #T_5db42c6a_a3af_11e9_a0b0_a0cec8c80106row1_col4 {\n",
@@ -363,7 +281,6 @@
        "                        <td id=\"T_5db42c6a_a3af_11e9_a0b0_a0cec8c80106row5_col3\" class=\"data row5 col3\" >True</td>\n",
        "                        <td id=\"T_5db42c6a_a3af_11e9_a0b0_a0cec8c80106row5_col4\" class=\"data row5 col4\" >#ff3f20</td>\n",
        "                        <td id=\"T_5db42c6a_a3af_11e9_a0b0_a0cec8c80106row5_col5\" class=\"data row5 col5\" >6</td>\n",
->>>>>>> 616f3c97
        "            </tr>\n",
        "    </tbody></table>"
       ],
@@ -466,11 +383,7 @@
     {
      "data": {
       "text/plain": [
-<<<<<<< HEAD
-       "<gempy.plot.visualization_2d.PlotData2D at 0x1e39f4947f0>"
-=======
        "<gempy.plot.visualization_2d.PlotData2D at 0x7f9788477d68>"
->>>>>>> 616f3c97
       ]
      },
      "execution_count": 6,
@@ -508,11 +421,7 @@
     {
      "data": {
       "text/plain": [
-<<<<<<< HEAD
-       "<gempy.core.interpolator.InterpolatorModel at 0x1e39f118d30>"
-=======
        "<gempy.core.interpolator.InterpolatorModel at 0x7f97780eddd8>"
->>>>>>> 616f3c97
       ]
      },
      "execution_count": 7,
@@ -560,82 +469,20 @@
   },
   {
    "cell_type": "code",
-<<<<<<< HEAD
-   "execution_count": 9,
-   "metadata": {},
-   "outputs": [
-    {
-     "data": {
-      "text/plain": [
-       "True"
-      ]
-     },
-     "execution_count": 9,
-     "metadata": {},
-     "output_type": "execute_result"
-    }
-   ],
-   "source": [
-    "geo_model.update_to_interpolator()"
-   ]
-  },
-  {
-   "cell_type": "code",
-   "execution_count": 13,
-=======
-   "execution_count": null,
->>>>>>> 616f3c97
+   "execution_count": null,
    "metadata": {
     "scrolled": false
    },
-<<<<<<< HEAD
-   "outputs": [
-    {
-     "ename": "ValueError",
-     "evalue": "cannot reshape array of size 125042 into shape (100,100,100)",
-     "output_type": "error",
-     "traceback": [
-      "\u001b[1;31m---------------------------------------------------------------------------\u001b[0m",
-      "\u001b[1;31mValueError\u001b[0m                                Traceback (most recent call last)",
-      "\u001b[1;32m<ipython-input-13-5bcf4dfd809b>\u001b[0m in \u001b[0;36m<module>\u001b[1;34m\u001b[0m\n\u001b[1;32m----> 1\u001b[1;33m \u001b[0mgp\u001b[0m\u001b[1;33m.\u001b[0m\u001b[0mcompute_model\u001b[0m\u001b[1;33m(\u001b[0m\u001b[0mgeo_model\u001b[0m\u001b[1;33m,\u001b[0m \u001b[0mcompute_mesh\u001b[0m\u001b[1;33m=\u001b[0m\u001b[1;32mTrue\u001b[0m\u001b[1;33m)\u001b[0m\u001b[1;33m\u001b[0m\u001b[1;33m\u001b[0m\u001b[0m\n\u001b[0m",
-      "\u001b[1;32m~\\Documents\\git\\gempy\\gempy\\core\\gempy_api.py\u001b[0m in \u001b[0;36mcompute_model\u001b[1;34m(model, output, compute_mesh, reset_weights, reset_scalar, reset_block, sort_surfaces, debug, set_solutions)\u001b[0m\n\u001b[0;32m    259\u001b[0m     \u001b[1;32melif\u001b[0m \u001b[0mset_solutions\u001b[0m \u001b[1;32mis\u001b[0m \u001b[1;32mTrue\u001b[0m\u001b[1;33m:\u001b[0m\u001b[1;33m\u001b[0m\u001b[1;33m\u001b[0m\u001b[0m\n\u001b[0;32m    260\u001b[0m         \u001b[1;32mif\u001b[0m \u001b[0mmodel\u001b[0m\u001b[1;33m.\u001b[0m\u001b[0mgrid\u001b[0m\u001b[1;33m.\u001b[0m\u001b[0mactive_grids\u001b[0m\u001b[1;33m[\u001b[0m\u001b[1;36m0\u001b[0m\u001b[1;33m]\u001b[0m \u001b[1;32mis\u001b[0m \u001b[0mnp\u001b[0m\u001b[1;33m.\u001b[0m\u001b[0mTrue_\u001b[0m\u001b[1;33m:\u001b[0m\u001b[1;33m\u001b[0m\u001b[1;33m\u001b[0m\u001b[0m\n\u001b[1;32m--> 261\u001b[1;33m             \u001b[0mmodel\u001b[0m\u001b[1;33m.\u001b[0m\u001b[0msolutions\u001b[0m\u001b[1;33m.\u001b[0m\u001b[0mset_solution_to_regular_grid\u001b[0m\u001b[1;33m(\u001b[0m\u001b[0msol\u001b[0m\u001b[1;33m,\u001b[0m \u001b[0mcompute_mesh\u001b[0m\u001b[1;33m=\u001b[0m\u001b[0mcompute_mesh\u001b[0m\u001b[1;33m)\u001b[0m\u001b[1;33m\u001b[0m\u001b[1;33m\u001b[0m\u001b[0m\n\u001b[0m\u001b[0;32m    262\u001b[0m         \u001b[1;32mif\u001b[0m \u001b[0mmodel\u001b[0m\u001b[1;33m.\u001b[0m\u001b[0mgrid\u001b[0m\u001b[1;33m.\u001b[0m\u001b[0mactive_grids\u001b[0m\u001b[1;33m[\u001b[0m\u001b[1;36m1\u001b[0m\u001b[1;33m]\u001b[0m \u001b[1;32mis\u001b[0m \u001b[0mnp\u001b[0m\u001b[1;33m.\u001b[0m\u001b[0mTrue_\u001b[0m\u001b[1;33m:\u001b[0m\u001b[1;33m\u001b[0m\u001b[1;33m\u001b[0m\u001b[0m\n\u001b[0;32m    263\u001b[0m             \u001b[0ml0\u001b[0m\u001b[1;33m,\u001b[0m \u001b[0ml1\u001b[0m \u001b[1;33m=\u001b[0m \u001b[0mmodel\u001b[0m\u001b[1;33m.\u001b[0m\u001b[0mgrid\u001b[0m\u001b[1;33m.\u001b[0m\u001b[0mget_grid_args\u001b[0m\u001b[1;33m(\u001b[0m\u001b[1;34m'custom'\u001b[0m\u001b[1;33m)\u001b[0m\u001b[1;33m\u001b[0m\u001b[1;33m\u001b[0m\u001b[0m\n",
-      "\u001b[1;32m~\\Documents\\git\\gempy\\gempy\\core\\solution.py\u001b[0m in \u001b[0;36mset_solution_to_regular_grid\u001b[1;34m(self, values, compute_mesh)\u001b[0m\n\u001b[0;32m    105\u001b[0m         \u001b[0mself\u001b[0m\u001b[1;33m.\u001b[0m\u001b[0mset_values_to_regular_grid\u001b[0m\u001b[1;33m(\u001b[0m\u001b[0mvalues\u001b[0m\u001b[1;33m)\u001b[0m\u001b[1;33m\u001b[0m\u001b[1;33m\u001b[0m\u001b[0m\n\u001b[0;32m    106\u001b[0m         \u001b[1;32mif\u001b[0m \u001b[0mcompute_mesh\u001b[0m \u001b[1;32mis\u001b[0m \u001b[1;32mTrue\u001b[0m\u001b[1;33m:\u001b[0m\u001b[1;33m\u001b[0m\u001b[1;33m\u001b[0m\u001b[0m\n\u001b[1;32m--> 107\u001b[1;33m             \u001b[0mself\u001b[0m\u001b[1;33m.\u001b[0m\u001b[0mcompute_all_surfaces\u001b[0m\u001b[1;33m(\u001b[0m\u001b[1;33m)\u001b[0m\u001b[1;33m\u001b[0m\u001b[1;33m\u001b[0m\u001b[0m\n\u001b[0m\u001b[0;32m    108\u001b[0m \u001b[1;33m\u001b[0m\u001b[0m\n\u001b[0;32m    109\u001b[0m         \u001b[1;32mreturn\u001b[0m \u001b[0mself\u001b[0m\u001b[1;33m\u001b[0m\u001b[1;33m\u001b[0m\u001b[0m\n",
-      "\u001b[1;32m~\\Documents\\git\\gempy\\gempy\\core\\solution.py\u001b[0m in \u001b[0;36mcompute_all_surfaces\u001b[1;34m(self, **kwargs)\u001b[0m\n\u001b[0;32m    230\u001b[0m         \u001b[0mself\u001b[0m\u001b[1;33m.\u001b[0m\u001b[0mvertices\u001b[0m \u001b[1;33m=\u001b[0m \u001b[1;33m[\u001b[0m\u001b[1;33m]\u001b[0m\u001b[1;33m\u001b[0m\u001b[1;33m\u001b[0m\u001b[0m\n\u001b[0;32m    231\u001b[0m         \u001b[0mself\u001b[0m\u001b[1;33m.\u001b[0m\u001b[0medges\u001b[0m \u001b[1;33m=\u001b[0m \u001b[1;33m[\u001b[0m\u001b[1;33m]\u001b[0m\u001b[1;33m\u001b[0m\u001b[1;33m\u001b[0m\u001b[0m\n\u001b[1;32m--> 232\u001b[1;33m         \u001b[0mself\u001b[0m\u001b[1;33m.\u001b[0m\u001b[0mpadding_mask_matrix\u001b[0m\u001b[1;33m(\u001b[0m\u001b[1;33m)\u001b[0m\u001b[1;33m\u001b[0m\u001b[1;33m\u001b[0m\u001b[0m\n\u001b[0m\u001b[0;32m    233\u001b[0m         \u001b[0mseries_type\u001b[0m \u001b[1;33m=\u001b[0m \u001b[0mself\u001b[0m\u001b[1;33m.\u001b[0m\u001b[0mseries\u001b[0m\u001b[1;33m.\u001b[0m\u001b[0mdf\u001b[0m\u001b[1;33m[\u001b[0m\u001b[1;34m'BottomRelation'\u001b[0m\u001b[1;33m]\u001b[0m\u001b[1;33m\u001b[0m\u001b[1;33m\u001b[0m\u001b[0m\n\u001b[0;32m    234\u001b[0m         \u001b[0ms_n\u001b[0m \u001b[1;33m=\u001b[0m \u001b[1;36m0\u001b[0m\u001b[1;33m\u001b[0m\u001b[1;33m\u001b[0m\u001b[0m\n",
-      "\u001b[1;32m~\\Documents\\git\\gempy\\gempy\\core\\solution.py\u001b[0m in \u001b[0;36mpadding_mask_matrix\u001b[1;34m(self, mask_topography, shift)\u001b[0m\n\u001b[0;32m    204\u001b[0m             mask_series_reshape = mask_series.reshape((self.grid.regular_grid.resolution[0],\n\u001b[0;32m    205\u001b[0m                                                        \u001b[0mself\u001b[0m\u001b[1;33m.\u001b[0m\u001b[0mgrid\u001b[0m\u001b[1;33m.\u001b[0m\u001b[0mregular_grid\u001b[0m\u001b[1;33m.\u001b[0m\u001b[0mresolution\u001b[0m\u001b[1;33m[\u001b[0m\u001b[1;36m1\u001b[0m\u001b[1;33m]\u001b[0m\u001b[1;33m,\u001b[0m\u001b[1;33m\u001b[0m\u001b[1;33m\u001b[0m\u001b[0m\n\u001b[1;32m--> 206\u001b[1;33m                                                        self.grid.regular_grid.resolution[2]))\n\u001b[0m\u001b[0;32m    207\u001b[0m \u001b[1;33m\u001b[0m\u001b[0m\n\u001b[0;32m    208\u001b[0m             mask_pad = (mask_series_reshape + find_interfaces_from_block_bottoms(\n",
-      "\u001b[1;31mValueError\u001b[0m: cannot reshape array of size 125042 into shape (100,100,100)"
-     ]
-    }
-   ],
-=======
-   "outputs": [],
->>>>>>> 616f3c97
+   "outputs": [],
    "source": [
     "gp.compute_model(geo_model, compute_mesh=True)"
    ]
   },
   {
    "cell_type": "code",
-<<<<<<< HEAD
-   "execution_count": 12,
-=======
-   "execution_count": null,
->>>>>>> 616f3c97
-   "metadata": {},
-   "outputs": [
-    {
-     "ename": "ValueError",
-     "evalue": "cannot reshape array of size 125042 into shape (100,100,100)",
-     "output_type": "error",
-     "traceback": [
-      "\u001b[1;31m---------------------------------------------------------------------------\u001b[0m",
-      "\u001b[1;31mValueError\u001b[0m                                Traceback (most recent call last)",
-      "\u001b[1;32m<ipython-input-12-6d485c4cd33c>\u001b[0m in \u001b[0;36m<module>\u001b[1;34m\u001b[0m\n\u001b[1;32m----> 1\u001b[1;33m \u001b[0mgeo_model\u001b[0m\u001b[1;33m.\u001b[0m\u001b[0msolutions\u001b[0m\u001b[1;33m.\u001b[0m\u001b[0mcompute_all_surfaces\u001b[0m\u001b[1;33m(\u001b[0m\u001b[1;33m)\u001b[0m\u001b[1;33m;\u001b[0m\u001b[1;33m\u001b[0m\u001b[1;33m\u001b[0m\u001b[0m\n\u001b[0m",
-      "\u001b[1;32m~\\Documents\\git\\gempy\\gempy\\core\\solution.py\u001b[0m in \u001b[0;36mcompute_all_surfaces\u001b[1;34m(self, **kwargs)\u001b[0m\n\u001b[0;32m    230\u001b[0m         \u001b[0mself\u001b[0m\u001b[1;33m.\u001b[0m\u001b[0mvertices\u001b[0m \u001b[1;33m=\u001b[0m \u001b[1;33m[\u001b[0m\u001b[1;33m]\u001b[0m\u001b[1;33m\u001b[0m\u001b[1;33m\u001b[0m\u001b[0m\n\u001b[0;32m    231\u001b[0m         \u001b[0mself\u001b[0m\u001b[1;33m.\u001b[0m\u001b[0medges\u001b[0m \u001b[1;33m=\u001b[0m \u001b[1;33m[\u001b[0m\u001b[1;33m]\u001b[0m\u001b[1;33m\u001b[0m\u001b[1;33m\u001b[0m\u001b[0m\n\u001b[1;32m--> 232\u001b[1;33m         \u001b[0mself\u001b[0m\u001b[1;33m.\u001b[0m\u001b[0mpadding_mask_matrix\u001b[0m\u001b[1;33m(\u001b[0m\u001b[1;33m)\u001b[0m\u001b[1;33m\u001b[0m\u001b[1;33m\u001b[0m\u001b[0m\n\u001b[0m\u001b[0;32m    233\u001b[0m         \u001b[0mseries_type\u001b[0m \u001b[1;33m=\u001b[0m \u001b[0mself\u001b[0m\u001b[1;33m.\u001b[0m\u001b[0mseries\u001b[0m\u001b[1;33m.\u001b[0m\u001b[0mdf\u001b[0m\u001b[1;33m[\u001b[0m\u001b[1;34m'BottomRelation'\u001b[0m\u001b[1;33m]\u001b[0m\u001b[1;33m\u001b[0m\u001b[1;33m\u001b[0m\u001b[0m\n\u001b[0;32m    234\u001b[0m         \u001b[0ms_n\u001b[0m \u001b[1;33m=\u001b[0m \u001b[1;36m0\u001b[0m\u001b[1;33m\u001b[0m\u001b[1;33m\u001b[0m\u001b[0m\n",
-      "\u001b[1;32m~\\Documents\\git\\gempy\\gempy\\core\\solution.py\u001b[0m in \u001b[0;36mpadding_mask_matrix\u001b[1;34m(self, mask_topography, shift)\u001b[0m\n\u001b[0;32m    204\u001b[0m             mask_series_reshape = mask_series.reshape((self.grid.regular_grid.resolution[0],\n\u001b[0;32m    205\u001b[0m                                                        \u001b[0mself\u001b[0m\u001b[1;33m.\u001b[0m\u001b[0mgrid\u001b[0m\u001b[1;33m.\u001b[0m\u001b[0mregular_grid\u001b[0m\u001b[1;33m.\u001b[0m\u001b[0mresolution\u001b[0m\u001b[1;33m[\u001b[0m\u001b[1;36m1\u001b[0m\u001b[1;33m]\u001b[0m\u001b[1;33m,\u001b[0m\u001b[1;33m\u001b[0m\u001b[1;33m\u001b[0m\u001b[0m\n\u001b[1;32m--> 206\u001b[1;33m                                                        self.grid.regular_grid.resolution[2]))\n\u001b[0m\u001b[0;32m    207\u001b[0m \u001b[1;33m\u001b[0m\u001b[0m\n\u001b[0;32m    208\u001b[0m             mask_pad = (mask_series_reshape + find_interfaces_from_block_bottoms(\n",
-      "\u001b[1;31mValueError\u001b[0m: cannot reshape array of size 125042 into shape (100,100,100)"
-     ]
-    }
-   ],
+   "execution_count": null,
+   "metadata": {},
+   "outputs": [],
    "source": [
     "geo_model.solutions.compute_all_surfaces();"
    ]
