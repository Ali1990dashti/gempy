{
 "cells": [
  {
   "cell_type": "markdown",
   "metadata": {},
   "source": [
    "# Chapter 4: Stochastic Simulations\n",
    "\n",
    "This tutorial will show you how to use GemPy for stochastic simulation of geological models. We will address two approaches for this: (i) Monte Carlo forward simulation, treating input data as uncertain parameter distributions; (ii) Bayesian inference, where we extent the approach with the use of likelihood functions to constrain the stochastic modeling results with additional data."
   ]
  },
  {
   "cell_type": "markdown",
   "metadata": {},
   "source": [
    "\n",
    "## Preparation\n",
    "\n",
    "Import GemPy, matplotlib for plotting, numpy and pandas for data handling."
   ]
  },
  {
   "cell_type": "code",
   "execution_count": 1,
   "metadata": {},
   "outputs": [],
   "source": [
    "import sys, os\n",
    "sys.path.append(\"../\")\n",
    "\n",
    "# import gempy\n",
    "import gempy as gp\n",
    "\n",
    "# inline figures in jupyter notebooks\n",
    "import matplotlib.pyplot as plt\n",
    "%matplotlib inline\n",
    "\n",
    "import numpy as np\n",
    "import pandas as pn\n",
    "import theano"
   ]
  },
  {
   "cell_type": "markdown",
   "metadata": {},
   "source": [
    "## Initialize an example model\n",
    "\n",
    "First we define the cube size and model extent of our model and initialize the GemPy data object:"
   ]
  },
  {
   "cell_type": "code",
   "execution_count": 2,
   "metadata": {},
   "outputs": [],
   "source": [
    "# set cube size and model extent\n",
    "cs = 50\n",
    "extent = (3000, 3000, 2000)  # (x, y, z)\n",
    "res = (120, 120, 80)\n",
    "# initialize geo_data object\n",
    "geo_data = gp.create_data([0, extent[0],\n",
    "                           0, extent[1], \n",
    "                           0, extent[2]],\n",
    "                          resolution=[res[0],  # number of voxels\n",
    "                                      res[1], \n",
    "                                      res[2]])"
   ]
  },
  {
   "cell_type": "markdown",
   "metadata": {},
   "source": [
    "Then we use pandas to load the example data stored as csv files:"
   ]
  },
  {
   "cell_type": "code",
   "execution_count": 4,
   "metadata": {},
   "outputs": [
    {
     "ename": "FileNotFoundError",
     "evalue": "File b'data/tutorial_ch4_interfaces' does not exist",
     "output_type": "error",
     "traceback": [
      "\u001b[0;31m---------------------------------------------------------------------------\u001b[0m",
      "\u001b[0;31mFileNotFoundError\u001b[0m                         Traceback (most recent call last)",
      "\u001b[0;32m<ipython-input-4-a7c42bee8647>\u001b[0m in \u001b[0;36m<module>\u001b[0;34m()\u001b[0m\n\u001b[0;32m----> 1\u001b[0;31m \u001b[0mgeo_data\u001b[0m\u001b[0;34m.\u001b[0m\u001b[0mset_interfaces\u001b[0m\u001b[0;34m(\u001b[0m\u001b[0mpn\u001b[0m\u001b[0;34m.\u001b[0m\u001b[0mread_csv\u001b[0m\u001b[0;34m(\u001b[0m\u001b[0;34m\"data/tutorial_ch4_interfaces\"\u001b[0m\u001b[0;34m,\u001b[0m \u001b[0mindex_col\u001b[0m\u001b[0;34m=\u001b[0m\u001b[0;34m\"Unnamed: 0\"\u001b[0m\u001b[0;34m)\u001b[0m\u001b[0;34m)\u001b[0m\u001b[0;34m\u001b[0m\u001b[0m\n\u001b[0m\u001b[1;32m      2\u001b[0m \u001b[0mgeo_data\u001b[0m\u001b[0;34m.\u001b[0m\u001b[0mset_foliations\u001b[0m\u001b[0;34m(\u001b[0m\u001b[0mpn\u001b[0m\u001b[0;34m.\u001b[0m\u001b[0mread_csv\u001b[0m\u001b[0;34m(\u001b[0m\u001b[0;34m\"data/tutorial_ch4_foliations\"\u001b[0m\u001b[0;34m,\u001b[0m \u001b[0mindex_col\u001b[0m\u001b[0;34m=\u001b[0m\u001b[0;34m\"Unnamed: 0\"\u001b[0m\u001b[0;34m)\u001b[0m\u001b[0;34m)\u001b[0m\u001b[0;34m\u001b[0m\u001b[0m\n",
      "\u001b[0;32m~/anaconda3/lib/python3.6/site-packages/pandas/io/parsers.py\u001b[0m in \u001b[0;36mparser_f\u001b[0;34m(filepath_or_buffer, sep, delimiter, header, names, index_col, usecols, squeeze, prefix, mangle_dupe_cols, dtype, engine, converters, true_values, false_values, skipinitialspace, skiprows, nrows, na_values, keep_default_na, na_filter, verbose, skip_blank_lines, parse_dates, infer_datetime_format, keep_date_col, date_parser, dayfirst, iterator, chunksize, compression, thousands, decimal, lineterminator, quotechar, quoting, escapechar, comment, encoding, dialect, tupleize_cols, error_bad_lines, warn_bad_lines, skipfooter, skip_footer, doublequote, delim_whitespace, as_recarray, compact_ints, use_unsigned, low_memory, buffer_lines, memory_map, float_precision)\u001b[0m\n\u001b[1;32m    653\u001b[0m                     skip_blank_lines=skip_blank_lines)\n\u001b[1;32m    654\u001b[0m \u001b[0;34m\u001b[0m\u001b[0m\n\u001b[0;32m--> 655\u001b[0;31m         \u001b[0;32mreturn\u001b[0m \u001b[0m_read\u001b[0m\u001b[0;34m(\u001b[0m\u001b[0mfilepath_or_buffer\u001b[0m\u001b[0;34m,\u001b[0m \u001b[0mkwds\u001b[0m\u001b[0;34m)\u001b[0m\u001b[0;34m\u001b[0m\u001b[0m\n\u001b[0m\u001b[1;32m    656\u001b[0m \u001b[0;34m\u001b[0m\u001b[0m\n\u001b[1;32m    657\u001b[0m     \u001b[0mparser_f\u001b[0m\u001b[0;34m.\u001b[0m\u001b[0m__name__\u001b[0m \u001b[0;34m=\u001b[0m \u001b[0mname\u001b[0m\u001b[0;34m\u001b[0m\u001b[0m\n",
      "\u001b[0;32m~/anaconda3/lib/python3.6/site-packages/pandas/io/parsers.py\u001b[0m in \u001b[0;36m_read\u001b[0;34m(filepath_or_buffer, kwds)\u001b[0m\n\u001b[1;32m    403\u001b[0m \u001b[0;34m\u001b[0m\u001b[0m\n\u001b[1;32m    404\u001b[0m     \u001b[0;31m# Create the parser.\u001b[0m\u001b[0;34m\u001b[0m\u001b[0;34m\u001b[0m\u001b[0m\n\u001b[0;32m--> 405\u001b[0;31m     \u001b[0mparser\u001b[0m \u001b[0;34m=\u001b[0m \u001b[0mTextFileReader\u001b[0m\u001b[0;34m(\u001b[0m\u001b[0mfilepath_or_buffer\u001b[0m\u001b[0;34m,\u001b[0m \u001b[0;34m**\u001b[0m\u001b[0mkwds\u001b[0m\u001b[0;34m)\u001b[0m\u001b[0;34m\u001b[0m\u001b[0m\n\u001b[0m\u001b[1;32m    406\u001b[0m \u001b[0;34m\u001b[0m\u001b[0m\n\u001b[1;32m    407\u001b[0m     \u001b[0;32mif\u001b[0m \u001b[0mchunksize\u001b[0m \u001b[0;32mor\u001b[0m \u001b[0miterator\u001b[0m\u001b[0;34m:\u001b[0m\u001b[0;34m\u001b[0m\u001b[0m\n",
      "\u001b[0;32m~/anaconda3/lib/python3.6/site-packages/pandas/io/parsers.py\u001b[0m in \u001b[0;36m__init__\u001b[0;34m(self, f, engine, **kwds)\u001b[0m\n\u001b[1;32m    760\u001b[0m             \u001b[0mself\u001b[0m\u001b[0;34m.\u001b[0m\u001b[0moptions\u001b[0m\u001b[0;34m[\u001b[0m\u001b[0;34m'has_index_names'\u001b[0m\u001b[0;34m]\u001b[0m \u001b[0;34m=\u001b[0m \u001b[0mkwds\u001b[0m\u001b[0;34m[\u001b[0m\u001b[0;34m'has_index_names'\u001b[0m\u001b[0;34m]\u001b[0m\u001b[0;34m\u001b[0m\u001b[0m\n\u001b[1;32m    761\u001b[0m \u001b[0;34m\u001b[0m\u001b[0m\n\u001b[0;32m--> 762\u001b[0;31m         \u001b[0mself\u001b[0m\u001b[0;34m.\u001b[0m\u001b[0m_make_engine\u001b[0m\u001b[0;34m(\u001b[0m\u001b[0mself\u001b[0m\u001b[0;34m.\u001b[0m\u001b[0mengine\u001b[0m\u001b[0;34m)\u001b[0m\u001b[0;34m\u001b[0m\u001b[0m\n\u001b[0m\u001b[1;32m    763\u001b[0m \u001b[0;34m\u001b[0m\u001b[0m\n\u001b[1;32m    764\u001b[0m     \u001b[0;32mdef\u001b[0m \u001b[0mclose\u001b[0m\u001b[0;34m(\u001b[0m\u001b[0mself\u001b[0m\u001b[0;34m)\u001b[0m\u001b[0;34m:\u001b[0m\u001b[0;34m\u001b[0m\u001b[0m\n",
      "\u001b[0;32m~/anaconda3/lib/python3.6/site-packages/pandas/io/parsers.py\u001b[0m in \u001b[0;36m_make_engine\u001b[0;34m(self, engine)\u001b[0m\n\u001b[1;32m    964\u001b[0m     \u001b[0;32mdef\u001b[0m \u001b[0m_make_engine\u001b[0m\u001b[0;34m(\u001b[0m\u001b[0mself\u001b[0m\u001b[0;34m,\u001b[0m \u001b[0mengine\u001b[0m\u001b[0;34m=\u001b[0m\u001b[0;34m'c'\u001b[0m\u001b[0;34m)\u001b[0m\u001b[0;34m:\u001b[0m\u001b[0;34m\u001b[0m\u001b[0m\n\u001b[1;32m    965\u001b[0m         \u001b[0;32mif\u001b[0m \u001b[0mengine\u001b[0m \u001b[0;34m==\u001b[0m \u001b[0;34m'c'\u001b[0m\u001b[0;34m:\u001b[0m\u001b[0;34m\u001b[0m\u001b[0m\n\u001b[0;32m--> 966\u001b[0;31m             \u001b[0mself\u001b[0m\u001b[0;34m.\u001b[0m\u001b[0m_engine\u001b[0m \u001b[0;34m=\u001b[0m \u001b[0mCParserWrapper\u001b[0m\u001b[0;34m(\u001b[0m\u001b[0mself\u001b[0m\u001b[0;34m.\u001b[0m\u001b[0mf\u001b[0m\u001b[0;34m,\u001b[0m \u001b[0;34m**\u001b[0m\u001b[0mself\u001b[0m\u001b[0;34m.\u001b[0m\u001b[0moptions\u001b[0m\u001b[0;34m)\u001b[0m\u001b[0;34m\u001b[0m\u001b[0m\n\u001b[0m\u001b[1;32m    967\u001b[0m         \u001b[0;32melse\u001b[0m\u001b[0;34m:\u001b[0m\u001b[0;34m\u001b[0m\u001b[0m\n\u001b[1;32m    968\u001b[0m             \u001b[0;32mif\u001b[0m \u001b[0mengine\u001b[0m \u001b[0;34m==\u001b[0m \u001b[0;34m'python'\u001b[0m\u001b[0;34m:\u001b[0m\u001b[0;34m\u001b[0m\u001b[0m\n",
      "\u001b[0;32m~/anaconda3/lib/python3.6/site-packages/pandas/io/parsers.py\u001b[0m in \u001b[0;36m__init__\u001b[0;34m(self, src, **kwds)\u001b[0m\n\u001b[1;32m   1580\u001b[0m         \u001b[0mkwds\u001b[0m\u001b[0;34m[\u001b[0m\u001b[0;34m'allow_leading_cols'\u001b[0m\u001b[0;34m]\u001b[0m \u001b[0;34m=\u001b[0m \u001b[0mself\u001b[0m\u001b[0;34m.\u001b[0m\u001b[0mindex_col\u001b[0m \u001b[0;32mis\u001b[0m \u001b[0;32mnot\u001b[0m \u001b[0;32mFalse\u001b[0m\u001b[0;34m\u001b[0m\u001b[0m\n\u001b[1;32m   1581\u001b[0m \u001b[0;34m\u001b[0m\u001b[0m\n\u001b[0;32m-> 1582\u001b[0;31m         \u001b[0mself\u001b[0m\u001b[0;34m.\u001b[0m\u001b[0m_reader\u001b[0m \u001b[0;34m=\u001b[0m \u001b[0mparsers\u001b[0m\u001b[0;34m.\u001b[0m\u001b[0mTextReader\u001b[0m\u001b[0;34m(\u001b[0m\u001b[0msrc\u001b[0m\u001b[0;34m,\u001b[0m \u001b[0;34m**\u001b[0m\u001b[0mkwds\u001b[0m\u001b[0;34m)\u001b[0m\u001b[0;34m\u001b[0m\u001b[0m\n\u001b[0m\u001b[1;32m   1583\u001b[0m \u001b[0;34m\u001b[0m\u001b[0m\n\u001b[1;32m   1584\u001b[0m         \u001b[0;31m# XXX\u001b[0m\u001b[0;34m\u001b[0m\u001b[0;34m\u001b[0m\u001b[0m\n",
      "\u001b[0;32mpandas/_libs/parsers.pyx\u001b[0m in \u001b[0;36mpandas._libs.parsers.TextReader.__cinit__ (pandas/_libs/parsers.c:4209)\u001b[0;34m()\u001b[0m\n",
      "\u001b[0;32mpandas/_libs/parsers.pyx\u001b[0m in \u001b[0;36mpandas._libs.parsers.TextReader._setup_parser_source (pandas/_libs/parsers.c:8873)\u001b[0;34m()\u001b[0m\n",
      "\u001b[0;31mFileNotFoundError\u001b[0m: File b'data/tutorial_ch4_interfaces' does not exist"
     ]
    }
   ],
   "source": [
    "geo_data.set_interfaces(pn.read_csv(\"data/tutorial_ch4_interfaces\", index_col=\"Unnamed: 0\"))\n",
    "geo_data.set_foliations(pn.read_csv(\"data/tutorial_ch4_foliations\", index_col=\"Unnamed: 0\"))"
   ]
  },
  {
   "cell_type": "code",
   "execution_count": 4,
   "metadata": {},
   "outputs": [
    {
     "data": {
      "text/html": [
       "<div>\n",
       "<style>\n",
       "    .dataframe thead tr:only-child th {\n",
       "        text-align: right;\n",
       "    }\n",
       "\n",
       "    .dataframe thead th {\n",
       "        text-align: left;\n",
       "    }\n",
       "\n",
       "    .dataframe tbody tr th {\n",
       "        vertical-align: top;\n",
       "    }\n",
       "</style>\n",
       "<table border=\"1\" class=\"dataframe\">\n",
       "  <thead>\n",
       "    <tr style=\"text-align: right;\">\n",
       "      <th></th>\n",
       "      <th>X</th>\n",
       "      <th>X_std</th>\n",
       "      <th>Y</th>\n",
       "      <th>Y_std</th>\n",
       "      <th>Z</th>\n",
       "      <th>Z_std</th>\n",
       "      <th>annotations</th>\n",
       "      <th>formation</th>\n",
       "      <th>formation number</th>\n",
       "      <th>group_id</th>\n",
       "      <th>order_series</th>\n",
       "      <th>series</th>\n",
       "      <th>isFault</th>\n",
       "    </tr>\n",
       "  </thead>\n",
       "  <tbody>\n",
       "    <tr>\n",
       "      <th>0</th>\n",
       "      <td>250</td>\n",
       "      <td>0.0</td>\n",
       "      <td>500</td>\n",
       "      <td>0.0</td>\n",
       "      <td>996</td>\n",
       "      <td>0.0</td>\n",
       "      <td>${\\bf{x}}_{\\alpha \\,{\\bf{1}},0}$</td>\n",
       "      <td>Layer 2</td>\n",
       "      <td>1</td>\n",
       "      <td>l2_a</td>\n",
       "      <td>1</td>\n",
       "      <td>Default serie</td>\n",
       "      <td>False</td>\n",
       "    </tr>\n",
       "    <tr>\n",
       "      <th>1</th>\n",
       "      <td>2500</td>\n",
       "      <td>0.0</td>\n",
       "      <td>2500</td>\n",
       "      <td>0.0</td>\n",
       "      <td>1149</td>\n",
       "      <td>0.0</td>\n",
       "      <td>${\\bf{x}}_{\\alpha \\,{\\bf{1}},1}$</td>\n",
       "      <td>Layer 2</td>\n",
       "      <td>1</td>\n",
       "      <td>l2_b</td>\n",
       "      <td>1</td>\n",
       "      <td>Default serie</td>\n",
       "      <td>False</td>\n",
       "    </tr>\n",
       "    <tr>\n",
       "      <th>2</th>\n",
       "      <td>2250</td>\n",
       "      <td>0.0</td>\n",
       "      <td>1500</td>\n",
       "      <td>0.0</td>\n",
       "      <td>1298</td>\n",
       "      <td>0.0</td>\n",
       "      <td>${\\bf{x}}_{\\alpha \\,{\\bf{1}},2}$</td>\n",
       "      <td>Layer 2</td>\n",
       "      <td>1</td>\n",
       "      <td>l2_b</td>\n",
       "      <td>1</td>\n",
       "      <td>Default serie</td>\n",
       "      <td>False</td>\n",
       "    </tr>\n",
       "    <tr>\n",
       "      <th>3</th>\n",
       "      <td>2750</td>\n",
       "      <td>0.0</td>\n",
       "      <td>500</td>\n",
       "      <td>0.0</td>\n",
       "      <td>995</td>\n",
       "      <td>0.0</td>\n",
       "      <td>${\\bf{x}}_{\\alpha \\,{\\bf{1}},3}$</td>\n",
       "      <td>Layer 2</td>\n",
       "      <td>1</td>\n",
       "      <td>l2_b</td>\n",
       "      <td>1</td>\n",
       "      <td>Default serie</td>\n",
       "      <td>False</td>\n",
       "    </tr>\n",
       "    <tr>\n",
       "      <th>4</th>\n",
       "      <td>500</td>\n",
       "      <td>0.0</td>\n",
       "      <td>2500</td>\n",
       "      <td>0.0</td>\n",
       "      <td>1149</td>\n",
       "      <td>0.0</td>\n",
       "      <td>${\\bf{x}}_{\\alpha \\,{\\bf{1}},4}$</td>\n",
       "      <td>Layer 2</td>\n",
       "      <td>1</td>\n",
       "      <td>l2_a</td>\n",
       "      <td>1</td>\n",
       "      <td>Default serie</td>\n",
       "      <td>False</td>\n",
       "    </tr>\n",
       "  </tbody>\n",
       "</table>\n",
       "</div>"
      ],
      "text/plain": [
       "      X  X_std     Y  Y_std     Z  Z_std                       annotations  \\\n",
       "0   250    0.0   500    0.0   996    0.0  ${\\bf{x}}_{\\alpha \\,{\\bf{1}},0}$   \n",
       "1  2500    0.0  2500    0.0  1149    0.0  ${\\bf{x}}_{\\alpha \\,{\\bf{1}},1}$   \n",
       "2  2250    0.0  1500    0.0  1298    0.0  ${\\bf{x}}_{\\alpha \\,{\\bf{1}},2}$   \n",
       "3  2750    0.0   500    0.0   995    0.0  ${\\bf{x}}_{\\alpha \\,{\\bf{1}},3}$   \n",
       "4   500    0.0  2500    0.0  1149    0.0  ${\\bf{x}}_{\\alpha \\,{\\bf{1}},4}$   \n",
       "\n",
       "  formation  formation number group_id  order_series         series  isFault  \n",
       "0   Layer 2                 1     l2_a             1  Default serie    False  \n",
       "1   Layer 2                 1     l2_b             1  Default serie    False  \n",
       "2   Layer 2                 1     l2_b             1  Default serie    False  \n",
       "3   Layer 2                 1     l2_b             1  Default serie    False  \n",
       "4   Layer 2                 1     l2_a             1  Default serie    False  "
      ]
     },
     "execution_count": 4,
     "metadata": {},
     "output_type": "execute_result"
    }
   ],
   "source": [
    "# let's have a look at the upper five interface data entries in the dataframe\n",
    "geo_data.interfaces.head()"
   ]
  },
  {
   "cell_type": "code",
   "execution_count": 5,
   "metadata": {},
   "outputs": [
    {
     "data": {
      "text/html": [
       "<div>\n",
       "<style>\n",
       "    .dataframe thead tr:only-child th {\n",
       "        text-align: right;\n",
       "    }\n",
       "\n",
       "    .dataframe thead th {\n",
       "        text-align: left;\n",
       "    }\n",
       "\n",
       "    .dataframe tbody tr th {\n",
       "        vertical-align: top;\n",
       "    }\n",
       "</style>\n",
       "<table border=\"1\" class=\"dataframe\">\n",
       "  <thead>\n",
       "    <tr style=\"text-align: right;\">\n",
       "      <th></th>\n",
       "      <th>G_x</th>\n",
       "      <th>G_y</th>\n",
       "      <th>G_z</th>\n",
       "      <th>X</th>\n",
       "      <th>X_std</th>\n",
       "      <th>Y</th>\n",
       "      <th>Y_std</th>\n",
       "      <th>Z</th>\n",
       "      <th>Z_std</th>\n",
       "      <th>annotations</th>\n",
       "      <th>...</th>\n",
       "      <th>azimuth_std</th>\n",
       "      <th>dip</th>\n",
       "      <th>dip_std</th>\n",
       "      <th>formation</th>\n",
       "      <th>formation number</th>\n",
       "      <th>group_id</th>\n",
       "      <th>order_series</th>\n",
       "      <th>polarity</th>\n",
       "      <th>series</th>\n",
       "      <th>isFault</th>\n",
       "    </tr>\n",
       "  </thead>\n",
       "  <tbody>\n",
       "    <tr>\n",
       "      <th>0</th>\n",
       "      <td>-0.517011</td>\n",
       "      <td>-0.000856</td>\n",
       "      <td>0.855978</td>\n",
       "      <td>500.0</td>\n",
       "      <td>NaN</td>\n",
       "      <td>1500.0</td>\n",
       "      <td>NaN</td>\n",
       "      <td>1148.000000</td>\n",
       "      <td>NaN</td>\n",
       "      <td>${\\bf{x}}_{\\beta \\,{\\bf{1}},0}$</td>\n",
       "      <td>...</td>\n",
       "      <td>NaN</td>\n",
       "      <td>31.132011</td>\n",
       "      <td>NaN</td>\n",
       "      <td>Layer 2</td>\n",
       "      <td>1</td>\n",
       "      <td>l2_a</td>\n",
       "      <td>1</td>\n",
       "      <td>1</td>\n",
       "      <td>Default serie</td>\n",
       "      <td>False</td>\n",
       "    </tr>\n",
       "    <tr>\n",
       "      <th>1</th>\n",
       "      <td>0.516174</td>\n",
       "      <td>-0.001427</td>\n",
       "      <td>0.856483</td>\n",
       "      <td>2500.0</td>\n",
       "      <td>NaN</td>\n",
       "      <td>1500.0</td>\n",
       "      <td>NaN</td>\n",
       "      <td>1147.333333</td>\n",
       "      <td>NaN</td>\n",
       "      <td>${\\bf{x}}_{\\beta \\,{\\bf{1}},1}$</td>\n",
       "      <td>...</td>\n",
       "      <td>NaN</td>\n",
       "      <td>31.076066</td>\n",
       "      <td>NaN</td>\n",
       "      <td>Layer 2</td>\n",
       "      <td>1</td>\n",
       "      <td>l2_b</td>\n",
       "      <td>1</td>\n",
       "      <td>1</td>\n",
       "      <td>Default serie</td>\n",
       "      <td>False</td>\n",
       "    </tr>\n",
       "  </tbody>\n",
       "</table>\n",
       "<p>2 rows × 21 columns</p>\n",
       "</div>"
      ],
      "text/plain": [
       "        G_x       G_y       G_z       X  X_std       Y  Y_std            Z  \\\n",
       "0 -0.517011 -0.000856  0.855978   500.0    NaN  1500.0    NaN  1148.000000   \n",
       "1  0.516174 -0.001427  0.856483  2500.0    NaN  1500.0    NaN  1147.333333   \n",
       "\n",
       "   Z_std                      annotations   ...    azimuth_std        dip  \\\n",
       "0    NaN  ${\\bf{x}}_{\\beta \\,{\\bf{1}},0}$   ...            NaN  31.132011   \n",
       "1    NaN  ${\\bf{x}}_{\\beta \\,{\\bf{1}},1}$   ...            NaN  31.076066   \n",
       "\n",
       "   dip_std  formation formation number  group_id order_series  polarity  \\\n",
       "0      NaN    Layer 2                1      l2_a            1         1   \n",
       "1      NaN    Layer 2                1      l2_b            1         1   \n",
       "\n",
       "          series isFault  \n",
       "0  Default serie   False  \n",
       "1  Default serie   False  \n",
       "\n",
       "[2 rows x 21 columns]"
      ]
     },
     "execution_count": 5,
     "metadata": {},
     "output_type": "execute_result"
    }
   ],
   "source": [
    "# and at all of the foliation data\n",
    "geo_data.foliations"
   ]
  },
  {
   "cell_type": "markdown",
   "metadata": {},
   "source": [
    "## Visualize the input data\n",
    "\n",
    "Now let's have a look at the data in the xz-plane:"
   ]
  },
  {
   "cell_type": "code",
   "execution_count": 6,
   "metadata": {},
   "outputs": [
    {
     "data": {
      "image/png": "iVBORw0KGgoAAAANSUhEUgAAAmgAAAFlCAYAAABfmRQKAAAABHNCSVQICAgIfAhkiAAAAAlwSFlz\nAAALEgAACxIB0t1+/AAAIABJREFUeJzs3Xt4FeW5///3CgQKCSYqB6lBUcE7KrjRYoEg9UQpAhWi\nVUAo21paa5Fq66n+6rdH28L20EtRWxWtG4mAWgJWqNpSD9QgSsUiWm5BwLIsBNCdQGIqgazfHzPB\nZQyRQ7LWJPm8risXWTPPzLpXYB4+eWaemVgikUBEREREoiMj3QWIiIiIyCcpoImIiIhEjAKaiIiI\nSMQooImIiIhEjAKaiIiISMQooImIiIhETNtUvpmZnQf8CsgB2gD3uvtvzKwz8CDQB6gBngSud/ca\nM8sAbgVGh7t5E/imu28P9zkJuCn8LO8DU9391RR+LBEREZFGlbIRNDM7ClgI/H/ung8MB35uZoOA\n3xGEq17AF4DzgO+Em343fP0FoDewHbg33OepwF3Axe7eO1w+38zapepziYiIiDS2VJ7i3AN83d2X\nALj7O8A64IvAGODX7p5w9x3APcDEcLtJwD3uXu7uCWAaUGhmWWGbRe6+OtznLCAGnJ26jyUiIiLS\nuFJ2itPdtwHFta/N7ATgJGAlQah6J6n528Ap4ff54eta7xAEyxPDdX+v81Zrw22fbageM2sL5AFx\nd999gB9HREREpMmk9Bq0WmaWB/wR+DWQAD5y95qkJlVAVvh9VvgagPC6tI/C5Z9YV8+2DckDNixZ\nsuSgPoOIiEgLFkt3Aa1dymdxmtnpwDLgf939Z0AF0D6cDFArK1xO+GeHpO3bAO3D5Z9YV8+2IiIi\nIs1OSgNaGM4WA9e4+/Rw8dsE16f1Smp6ErAq/P5NwJJ3A+wGvO46M4sRnPZchYiIiEgzlcpZnJ8D\nHgemuPsfape7eyXwBHCTmcXMLJdg5ubvwyYPA1PMLCcMYDcBc929CpgNjDCzvmHbyQSjZy+m4jOJ\niIiINIVUXoNWCPQEfmlmv0xaPhe4CniAYFbnnnDZw+H6mcDxwAqCc+IrgCsA3P0tM7sSmBveWmMz\nMFoX/YuIiEhzFkskEumuIS3MrCfhJIG8vLx0lyMiIhIlmiSQZnrUk4iIiEjEKKCJiIiIRIwCmoiI\niEjEKKCJiIiIRIwCmoiIiEjEKKCJiIiIRIwCmoiIiEjEKKCJiIiIRIwCmoiIiEjEKKCJiIiIRIwC\nmoiIiEjEKKCJiIiIRIwCmoiIiEjEKKCJiIiIRIwCmoiIiEjEKKCJiIiIRIwCmoiIiEjEKKCJiIiI\nRIwCmoiIiEjEKKCJiIiIRIwCmoiIiEjEKKCJiIiIRIwCmoiIiEjEKKCJiIiIRIwCmoiIiEjEKKCJ\niIiIRIwCmoiIiEjEKKCJiIiIREzbVL+hmX0b+A3wE3e/zczaAavqNOsIVLv7CWZ2PfAjYEvS+mfc\n/epwf5OAmwg+y/vAVHd/tak/h4iIiEhTSWlAM7N7gC7Amtpl7r4LyK/T7hHg9fBlLlDk7lPq2d+p\nwF3Ame6+Ogxr883shHC/IiIiIs1Oqk9xznH3S4Cd+2pgZkOB/wLuDBflAmX7aD4RWOTuqwHcfRYQ\nA85urIJFREREUi2lI2ju/rf9aDYduNndd4evDwf6mNky4EhgJXC9u/+LYOTt73W2XwucAjzbOFWL\niIiIpFakJgmY2VeBDHd/MmnxcoKwNRToC/wfsNDMYkAWUFVnN1XhchEREZFmKeWTBD7DN4BHkhe4\n+53Jr83sZmAbcCxQAXSos4+scLmIiIhIsxSZETQzywKGA0/WWX6SmXVKWlRbczXwJmBJbWMEpz3r\nzgoVERERaTYiE9CAk4A27r6uzvK7gGlmlhEGsB8Cr7j7e8BsYISZ9Q3bTiYYPXsxVUWLiIiINLaU\nneI0szYEI14AxwAnm9lkoNjdbwJ6AJvr2fS/gXuBt4E9wGrgawDu/paZXQnMDe+nthkYnTTBQERE\nRKTZiSUSiXTXkBZm1hPYsGTJEvLy8tJdjoiISJTE0l1AaxelU5wiIiIiggKaiIiISOQooImIiIhE\njAKaiIiISMQooImIiIhEjAKaiIiISMQooImIiIhEjAKaiIiISMQooImIiIhEjAKaiIiISMQooImI\niIhEjAKaiIiISMQooImIiIhEjAKaiIiISMQooImIiIhEjAKaiIiISMQooImIiIhEjAKaiIiISMQo\noImIiIhEjAKaiIiISMQooImIiIhEjAKaiIiISMQooImIiIhEjAKaiIiISMQooImIiIhEjAKaiIiI\nSMQooImIiIhETNtUv6GZfRv4DfATd78tXLYIOA3YkdT0F+5eZGYZwK3A6HD5m8A33X17uO0k4CaC\nz/I+MNXdX03JhxERERFpAikNaGZ2D9AFWFNnVS5wtbs/Xs9m3wXOA75AEOBmAvcCl5jZqcBdwJnu\nvjoMa/PN7AR339VUn0NERESkKaX6FOccd78E2FlneS5Qto9tJgH3uHu5uyeAaUChmWUBE4FF7r4a\nwN1nATHg7KYoXkRERCQVUjqC5u5/28eqw4EpZjYN6Ag8RXAK9EMgH3g7qe07BMHyxHDd3+vsay1w\nCvBsI5YuIiIikjJRmSSwEHgcOINg9GsI8KtwXRZQVdvQ3WuAj8Lln1gXqgqXi4iIiDRLKZ8kUB93\nvzLpZamZ3QbcBlwDVAAdaleaWRugfbj8E+tCWeFyERERkWYp7SNoZtbOzPrVWZwBVIffvwlY8ibA\nbsDrrjOzGMFpz1VNVrCIiIhIE0t7QAMygefMbByAmWUDU4H54fqHCa5PywkD2E3AXHevAmYDI8ys\nb9h2MsHo2YsprF9ERESkUaXsFGd4avLN8OUxwMlmNhkoBkYBt5vZz4AEsAj4adh2JnA8sIJghuYK\n4AoAd3/LzK4E5ppZO2AzMNrdd6fkQ4mIiIg0gVgikUh3DWlhZj2BDUuWLCEvLy/d5YiIiERJLN0F\ntHZROMUpIiIiIkkU0EREREQiRgFNREREJGIU0EREREQiRgFNREREJGIU0EREREQiRgFNREREJGIU\n0EREREQiRgFNREREJGIU0EREREQiRgFNREREJGIU0EREREQiRgFNREREJGIU0EREREQiRgFNRERE\nJGIU0EREREQiRgFNREREJGIU0EREREQiRgFNREREJGLaprsAkYMRj8cpenQuxcWLKC8vIycnl8LC\nkUy4dBx5eXnpLk+kVdHxKNL4YolEIt01pIWZ9QQ2LFmyRB1IM1NSUsLUq2+k+zGD6WVfIrtTZyp2\nbmedv8jmf73EjDunU1BQkO4yRVoFHY8tVizdBbR2CmgKaM1KPB5ndOF4+g+eQrfuvT+1vnTzWla8\ndA8Li+fo71Wkiel4bNEU0NJM16BJs1L06Fy6HzO43v8MALp17033HgUUPTo3xZWJtD46HkWajgKa\nNCvFxYvoZV9qsE2v/LMoLl6UoopEWi8djyJNRwFNmpXy8jKyO3VusE129pGUl5elqCKR1kvHo0jT\nUUBrpZ5//vl0l3BQcnJyqdi5vcE2FRXvk5OTm6KKRFqvlnw8rly5ktZ6jbZEgwJaK/XMM89w/fXX\nU1NTk+5SDkhh4UjW+YsNtlm35gUKC0emqCKR1qulHo9//OMf+fGPf0wspuvkJX1Sfh80M/s28Bvg\nJ+5+W7jseOAuoBeQCTwHXOXu/zGz64EfAVuSdvOMu18dbjsJuIngs7wPTHX3V1P1eZqrc889l2HD\nhlFaWsqDDz5IZmZmukvaLxMuHcdjj4+ntEe/fc4a27yphAl3zUlDdSKtS0s8Hn//+9/zrW99i5/9\n7GfpLkVauZSOoJnZPcBQYE2dVY8Dr7l7PnAq8F/A98N1uUCRu+cnfdWGs1MJgt3F7t4buBeYb2bt\nUvBxmrXBgweTmZnJI488wujRo6msrEx3SfslLy+PGXdOZ8VL9/Da8sfYUV5KzZ7d7Cgv5bXlj7Hi\npXuYced0TekXSYGWdDwmEgmmTZvG5Zdfzp49ezj33HPTXZK0cqk+xTnH3S8BdtYuMLMMYBpwG4C7\nVwJ/IwhqEAS0fV1hOhFY5O6rw21nEdy75eymKL4l6dixIwMHDgTgT3/6E+eeey7btzd8LUlUFBQU\nsLB4DkMGduHl527lD7O/w8vP3cqQgV1YWDxHN8UUSaGWcDzW1NTw/e9/n5tuugmArKws+vfvn+aq\npLVL6SlOd/9bPctqCEbQADCz9sBXgLvDRYcDfcxsGXAksBK43t3/BeQDf6+zy7XAKcCzjf4BWphz\nzz2XpUuXAvDKK69w5pln8swzz3DsscemubLPlpeXx403XMeNN1yX7lJEWr3mfDzu2rWLyy67jDlz\nPj4N+6UvfanZXPYhLVekJgmE4awIiAP3h4uXE4StoUBf4P+AhWYWA7KAqjq7qQqXy2eoO4Tv7hQU\nFPDGG2+kqSIRkdTZuXMno0aN+kQ4g0/3jSLpEJmHpZtZZ6AYKAUucPfdAO5+Z512NwPbgGOBCqBD\nnV1lhcvlMwwYMIAOHTpQVfVxxv33v//NkCFD+OMf/8iQIUPSWJ2ISNPZtm0bI0aMYMWKFZ9ad845\n56ShIpFPisQImpkdDiwBXiK44P8/SetOMrNOSc1ra64G3gQsqW2M4LTnqiYvugVo3749Z5555qeW\nl5eXM2zYMBYuXJiGqkREmtbGjRsZPHhwveEsNzeXfv36paEqkU+KREAD7gFedPcfunvdOwPeBUwz\ns4wwgP0QeMXd3wNmAyPMrG/YdjLB6FnDN+aRvfY1lP+f//yHCy+8kAceeCDFFYmINJ1Vq1ZRUFDA\n2rVr611/9tln06ZNmxRXJfJpKTvFaWZtCEa8AI4BTjazycAyYDyw0cy+nLTJencfAfw3we0z3gb2\nAKuBrwG4+1tmdiUwN7y1xmZgdO3pUflsDV1rUVNTw7e//W1KS0v50Y9+pJs2ikiz9uKLL3LBBRdQ\nXl6+zzY6vSlREWutj7Iws57AhiVLljSLe/Q0ld27d3PEEUewc+fOBttNmTKFO++8U79ZikiztGDB\nAsaNG8dHH33UYLs33niDPn36pKiqSNNv5GkWmUkCkh5t27blrLPO4qmnnvrUut69e3PllVfSpUsX\nOnfuzM6dO8nNbX7P1BOR1m337t1UVVUxbdo0tm3bxpIlS1i+fPmn2nXp0oVTTjklDRWKfJoCmnDu\nuefWG9DWr1/P0KFD6du3bz1biYg0D23btmX8+PEAVFVVfeq2GrXOOeccXcohkRGVSQKSRsnXoY0e\nPXrv93v27GHKlCm01tPgItLyTJ8+nQ0bNux9nTyTXfc/kyhRQBP69u3LkUceSX5+PvPmzWPSpEl7\n1y1dupTZs2ensToRkcbxzjvvMG3atL2vTzjhBP785z8zbNgwQBMEJFoU0ISMjAzOPfdc7r//ftq3\nb8///M//kJOTs3f9ddddR1nZvh6HKiISfYlEgqlTp35iksCMGTP43Oc+x29/+1t69+5N796901ih\nyCdpFmcrn8VZ61//+hfHHHPM3td33303U6dO3fu6W7ejOfyILuTk5FJYOJIJl47Tz01EIi0ej1P0\n6FyKixcRj7/Le/GPT20WFhYyf/78va/feustTj755HSUGVW6GC/NNIImAJ8IZwBXXnklJ5544t7X\nW7duZvB5P2DgOdezdPl2RheOp6SkJNVliojsl5KSEkYXjmfp8u184cypVFTsfUANsYwMJk6c+In2\nCmdNz8x+ZWb/NrMrUvy+XwkHZTCzX5vZVal8/4OlgCb12rx5M2R8bu/rRKKGp5+8lU6dunD6Fy+m\n/+ApTL36RuLxeBqrFBH5tHg8ztSrb6T/4Cmc/sWLWfX3RZSXbd67vv+Ai/nlr3+j/iv1xgLfcPf7\nUvy+3wd6Arj7Te5+d4rf/6DoNhtSr6JH59L75PPpmH0cr68Insn53r/e4B9//yP9zhhNt+696d6j\ngKJH53LjDdeluVoRkY8VPTqX7scMplv33ry/7V2WvfjI3nVHdD6GoSOvZtXfF6j/SiEzm0vwFKEH\nzOwB4GTgC8BuYCFws7vvMbONwExgIvBV4AHgT8AFBM/e/i3wL+B7QCeC53e/amZdgVkEQaw9MMPd\n7zCzXwDnETy96Cbgy8BGd/+pmfUJ99cV2AX8yt3nhKNtrwI/Bb4DHAFc7+6PNtkPqB4aQZN6FRcv\nopd9iXOHX8XnOhwGQM/j+3P0MR/fE61X/lkUFy9KV4kiIvWq7b8AMtq0pecJ/feuG37BDbRt2079\nV4q5+zjgPWAS0B34iCBwnQGcD4xLan68u+e7e+0DU4cCZwPDgJuALu7eF1hAENQIl29w9/yw3XQz\n6+Hu/6/2fd29qPYNwmd7zwUecncDCoH7zezYsMnhQEb4PtcAv2y0H8Z+0gia1Ku8vIzsTp3JyGjD\n8NE3EIvFOOXUYZ+4iWN29pGUl2t2p4hES23/BXD4EUcz/ht34W8+z7vr/84JJw4E1H+l2SjgQndP\nAJVmVgR8BagNUHXvnP6ku1eb2T+ANsCT4fI3gEvD738QrsPd15rZVuA4YNM+ajiOYETv4XCbdWb2\nIsFo21/Dfc0K274Wtk0pBTSpV05OLhU7t3NYTjf69hteb5uKivfJydGjn0QkWpL7L4BYLEZ+n3PI\n7/Pxfc7Uf6VVV+CDpNcfhMuSXyfbCRCeAgWoCJfvIQxlBCNxvzazY8LlXWn4LGFXoCwMifXW4e7l\nSe+T8jOOOsUp9SosHMk6f7HBNuvWvEBh4cgUVfRJ8Xic6bdOZ9DZgzi538kMOnsQ02+drot+RdIg\nasdj1PsvoRQ4Mun1kcCWQ9znbOAPwInhac66Ia++Gg43s+Qc1Bh1NBoFNKnXhEvHsflfL1G6eW29\n60s3r2XzphImXDqu3vVNqaSkhDHjC3l523KGXHsO4+/9OkOuPYeXty1nzPhC3f5DJIWieDxGuf8S\nAP4IXGlmMTPrBHw9XHYougL/cPeEmV0OfI5gEgFANVB3uHQjsCF8b8wsHygA/nyIdTQaBTSpV15e\nHjPunM6Kl+7hteWPsaO8lJo9u9lRXspryx9jxUv3MOPO6Sm/WW08Hud7N17NoCsG0/+iAeR0zSGj\nTQY5XXPof9EABl0xmO/deLVG0kRSIKrHY1T7L9nrZoKZlv8EXgEeB+Y3uMVn+3/AAjN7A+gA3A/8\n3sxODPdfZGbX1zYOT22OAy43s38C84D/dvf3DrGORqMnCehJAg1KvhN3eXlZ2p8kMP3W6by8bTn9\nLxqwzzav/mE5BV0HcsN1N6SwMpHWJ+rHY9T6r2ZGTxJIMwU0BbRmZdDZgxhy7TnkdM3ZZ5vyreUs\nvf05lj2/LIWVibQ+Oh5bNAW0NNMpTmlWysvK6XRkpwbbZB+RTXlZeYNtROTQ6XgUaToKaNKs5OTm\nsPP9nQ22qfiggpzcff9GLyKNQ8ejSNNRQJNmZczIMaxduqbBNm8vXUPhqMIUVSTSeul4FGk6CmjS\nrEwYP4FNyzaxZe3metdvWbuZ+LJNXDru0nrXi0jj0fEo0nT0JAFpVvLy8rhr+p1878aryRvUgxOH\n5JN9RDYVH1Tw9tI1xJdt4q7pd2rih0gK6HgUaTqaxalZnM1SPB7n0bmPUvxUMeVl5eTk5lA4qpBL\nx12qv0+RFNPx2CJpFmeaKaApoImIiNSlgJZmugZNREREJGJ0DZqIiIg0qlgslpeZ2XFi23YdxiYS\nNTmxWEb57l1V86qrP5ydSCQa9dlfZrYRuM7dn2jM/R4sMzseuAvoBWQCzwFXuft/DmQ/CmgiIiLS\naGKxWEFWp24ze508sl3P3kMrszp1+6ByZ2nmxrV/mbzurUWTYrHY5EQiUZLuOpvQ48Aidx9lZlnA\n88D3gV8fyE4U0ERERKRRxGKxvKxO3WYOGfaTROejTi6rXd4p5/PVfftPKuue17/D0md/NjMWiw1r\n7JG0+pjZKcA9QFegI8FD2a8FvgLMAo529+qw7XeAy9x9oJl9CbgNyAUSwA3uvjBstxF4EBgP/MTd\nH096vwxgGvAMgLtXmtnfgFMPtPaUBzQz+zbwG4IPdVu4rDPBh+0D1ABPAte7e034YW8FRoe7eBP4\nprtvD7edBNxE8FneB6a6+6sp/EiNQg/1FRFpHVpyf5+Z2XFir5NHtksOZ8k6H3Vy1Qknjcx9a+Wc\niQRBpqk9BBS7+zQz6wa8TXDKcRGwC/gqQWgDGAfMMrOjgAXARHdfbGb5wKtmdpq7rwvbDgT6uvue\n5Ddz9xqCETQAzKw9QRi8+0ALb5RJAmZ25n62uwcYCtS99fTvCMJVL+ALwHnAd8J13w1ffwHoDWwH\n7g33dyrBed6L3b13uHy+mbU7lM+TaiUlJYwuHM/S5dsZeM71XPT1+xh4zvUsXb6d0YXjKSlpySPB\nIiKtR0vv79u26zC2Z++hlQ21Oe7EoZWZ7TqOTVFJgwlGwnD3UoJBnt5hkHoEuBzAzLoDA4C5wBjg\nPXdfHG63BngauCRpv0/WDWd1heGsCIgD9x9o4Z8Z0Mxst5ndEo5k7cuz+/l+c9z9EmDvw9vMrBPB\nD+PX7p5w9x0Ew5ETwyaTgHvcvdzdEwSJuzA8rzuR4DzvagB3n0UwNfjs/awn7eLxOFOvvpH+g6dw\n+hcv5rCcbmRktOGwnG6c/sWL6T94ClOvvpF4vMlHgkVEpAm1hv4+kajJyerUrbqhNlnZXasTNTWp\nekDrGOB5M1trZmuAfnycfR4GvmJmnycIX4vd/QPgcOA4M1tT+0UwYnZ40n7fb+hNwzODfwlfXuDu\nuw+08P0ZQUsAFwMvmtm+xl73634p7v63ehb3Drd/J2nZ28Ap4ff54eta7xDUfWI96wDWJm0beUWP\nzqX7MYPp1r13veu7de9N9x4FFD06N8WViYhIY2oN/X0sllFeubM0s6E2lRVbM2MZGeVNXUs4KvYY\n8At37+3u+cDq2vXu7sCrBBlnHME1aRCMeL3h7vlJXz3c/fr9fN/DgSXASwRn+A5o9mat/Qlo1QSn\nFzcC/zCz+p56eyh3u80CPgqHG2tVhctr11fVrgjbfRQu/8S6eraNvOLiRfSyLzXYplf+WRQXL0pR\nRSIi0hRaQ3+/e1fVvI1r/9Lg/8Eb3v5LVvWuD+eloJwuBPnkNQAzuwg4DuiU1OZh4BqCS6wWh8ue\nBvJrL98ys2wze8jM+u7n+94DvOjuPwzP/B2U/boGzd0r3H0icB3BBXR3N+J1XhVA+zqnULPC5bXr\nO9SuMLM2QPtw+SfW1bNt5JWXl5HdqXODbbKzj6S8vN7rLUVEpJloDf19dfWHs9e9tWjX9i1v1f2/\nGYDtW97q8M4/F+3aXV01u5Hf+s7kU5JmttjdVwEzgX+a2SrgBODHwHVmVnsZ1TygGzC3djanu28j\nODV6R3h6cwXBqNpqPkM4ajceGFW3ngP9QAc0i9Pdf29mJQQX0b1iZpe4e91TjAfqbWAPQXqt3ddJ\nwKrw+zcBA14IXxuwG/CkdcEKsxjBac/abSMvJyeXip3bOSyn2z7bVFS8T05ObgqrEhGRxtYa+vtE\nIhGPxWKTlz77s5knnDQy97gTh1ZmZXetrqzYmrnh7b9kvfPPRbsqd5ZObsxbbLh7zwbWXQFcUWfx\nb5O+3wlsJZjtmbzdC8AXD+L9NtNIj8k64Fmc4TnbAQTnVv9uZt84lALcvRJ4ArjJzGJmlkswc/P3\nYZOHgSlmlhMGsJsIkm4VMBsYkTTsOJlg9OzFQ6kplQoLR7LOGy533ZoXKCwcmaKKPikejzP91ukM\nOnsQJ/c7mUFnD2L6rdOb9UWsItI6RK3/inp/31gSiURJ5c7SYW+tnDPz2eKpNfP/9+Ijni2eWvPW\nyjkzK3eWDovYTWqvAt5x95XpLqSu/RlB+1QSdPddBKHpLwTDh+0/ayfhqck3w5fHACeb2WSgmOAH\n9ACwjmA0bS5BMCPc//EEQ4yx8M8rwjreMrMrgbnhKdfNwOiDmS2RLhMuHcdjj4+ntEe/ei8cLd28\nls2bSphw15yU11ZSUsL3bryaHoN6MOTac+h0ZCd2vr+Tl5cu5/HxT3DX9DspKChIeV0iIp8liv1X\nlPv7xhaOkE0jNfc6O2DhYNAKYBvBBIHIiSUSh3J9P5jZMcB/u/svGqek1DCznsCGJUuWpP3GgCUl\nJUy9+ka69yigV/5ZZGcfSUXF+6xb8wKbN5Uw487pKe9I4vE4Y8YXMuiKwRzVu/un1m9Zu5ll973E\ngjnFaf/5iYgki3L/FcX+fh8a5TSdHLxDDmjNVZQCGkTvztLTb53Oy9uW0/+iAfts8+ofllPQdSA3\nXHdDCisTEWlY1PuvqPX3+6CAlmYKaBEJaFEz6OxBDLn2HHK67vteguVby1l6+3Mse35ZCisTEWmY\n+q9GoYCWZo3yqCdpecrLyul0ZKcG22QfkU15WZPfa1BE5ICo/5KWQAFN6pWTm8PO93c22Kbigwpy\nclP1tA4Rkf2j/ktaAgU0qdeYkWNYu7TuM+0/6e2laygcVd+DJZpePB7n9unT+fKAAZyRn8+XBwzg\n9um6/YdIOkTteIx6/yWyPxTQpF4Txk9g07JNbFm7ud71W9ZuJr5sE5eOuzTFlQWzoCZdcAE891dm\nnN6PP48awYzT+8Fzf2XSBRdQUhKlW+yItGxRPB6j3H+J7C9NEtAkgX2qvY9Q3qAenDgkn+wjsqn4\noIK3l64hvmxTWu4jFI/HmXTBBfzy1L706drlU+tXb93Gj1a9wawnn9Tfq0gTi/LxGMX+q5k5pEkC\nsVgs77BObSdmZ2WO3VOTyGmTESuvqKyet2Pn7tmN+RQBADPbCFzn7k805n4PlpktAk4DdiQt/oW7\nFx3Ifg7oUU/SuhQUFLBgTjGPzn2U4tuLKS8rJyc3h8JRhVw65660BKB5RUWM7Nql3v8MAPp07cKI\nLp2ZV1TEtTfemOLqRFqXKB+PUey/WotYLFZwbF7HmZMnndBu/NeOrTw2r+MH78Y/zJzzxLuTZ856\nZ1IsFpscsacJNLZc4Gp3f/xQdqIRNI2gNStfHjCAGaf34+hO+56h9d7OnUxd+Tp/fnl5CisTaX10\nPLZoBzUFnr03AAAgAElEQVSCFovF8o7N6/jsvIcGJwb0P7Kq7vrlK97vMPbyl2Lvxj8c1lgjaQ2N\noJnZKcA9QFegIzAfuBb4CjALOLr2Ielm9h3gMncfaGZfAm4jCFsJ4AZ3X5j0fg8SPBT9J3WDmJm9\nCVzj7n8+lM+la9CkWSkrL+eorKwG23TLyqJM0+dFmpyOR6nrsE5tJ06edEK7+sIZwID+R1Z98+vH\nt8vObjsxRSU9BDzt7icTPEf8m8Ao4FlgF/DVpLbjgFlmdhSwAPipu58IjAZmm1mvpLYDgb77GCU7\nnOBxmH83s3+a2a1m1vFAC1dAk2YlNyeHLZWVDbYprawkV9PnRZqcjkepKzsrc+z4rx3b4D+KSy/u\nWXlYdubYFJU0mGAkDHcvJXgmeG93rwEeAS4HMLPuBAFuLjAGeM/dF4fbrQGeBi5J2u+T7r5nH++5\nEHgcOAM4GxgC/OpAC1dAk2Zl+IUXsmjDxgbbPLV+A8MLL0xNQSKtmI5HqWtPTSLn2LyO1Q21Oebo\njtV7ahKpSu1jgOfNbK2ZrQH68XH2eRj4ipl9niB8LXb3DwhGwI4zszW1XwQjZocn7ff9fb2hu1/p\n7kXuXhOGwtvCOg6IApo0K2MnTGDR1m2s3rqt3vWrt25j8bbtjJ0wIcWVibQ+Oh6lrjYZsfJ34x9m\nNtTmX+99mNkmI9bk573DUbHHCGZQ9nb3fGB17Xp3d+BV4GLC05vhqjjwhrvnJ331cPfr9+M925lZ\nvzqLM4AGQ2t9FNCkWcnLy+OWu+/mR6ve4L5/rOK9nTvZXVPDezt3ct8/VvGjVW9wy913a+KHSAro\neJS6Kiqr58154t0GL0x89PGNWTsqqueloJwuBBf4vwZgZhcBxwHJs1oeBq4BegGLw2VPA/lmdma4\nXbaZPWRmfffjPTOB58xsXO22wFSCyQkHRLM4NYuzWYrH48wrKuLp4vmUlZWTm5vD8MILGTthgv4+\nRVJMx2OL1NxmcWYCyc/3Wu/uI8zsPuAi4N/A7LDNbcAV7j7bzHKAzcCD7j41aZ9nAbcCh4WLHiOY\nsZn4rPuumdlg4HaCU6IJYBFws7vXO3FiXxTQFNBERETqOugb1dbeB+2bXz++3aUX96w85uiO1f96\n78PMRx/fmPXgI+t3vRv/MDL3QTOzDGA9UOjuK9NdTzLdqFZEREQaTSKRKInFYsP+Z8aaib/7/Ttj\n99QkjmiTESvfUVE9s6Ki8Z8kcIiuAt6JWjgDBTQRERFpZGEImxZ+RY6Z5QIrgG0EEwQiRwFNRERE\nWhV3LyOYGBBZmsUpIiIiEjEaQYuIeDxO0ZwiFixasPehvmNGjmHCeM2CEhFpSdTfy/7QLM4IzOIs\nKSnhezdeTY9BPeg9JJ9OR3Zi5/s7Wbt0DZuWbeKu6XdSUFCQ1hpFROTQNaP+/qBncUrjUEBLc0CL\nx+OMGV/IoCsGc1Tv7p9av2XtZpbd9xIL5hSnPUiKiMjBa2b9vQJamukatDQrmlNEj0E96j1YAY7q\n3Z28QT14dO6jKa5MREQak/p7ORAKaGm2YNECeg/Jb7DNiUPyKX6qOEUViYhIU1B/3zTMbKOZfS3d\nddQys15m9rSZvR1+3WdmHQ50PwpoaVZeVk6nIzs12Cb7iGzKy5r8ubIiItKEWlN/H4vF8tpltfth\nVufslR2P6Lg+q3P2ynZZ7X4Yi8XSfu42BZ4AnnP3E4HTwq/rDnQnmsWZZjm5Oex8fyc5XXP22abi\ngwpycve9XkREoq+19PexWKwgu2v2zPwRJ7frdW7vyuyunT6o2Lozc91f105es/itSbFYLGWPejKz\nU4B7gK5AR4KHll8LfAWYBRzt7tVh2+8Al7n7QDP7EsEzO3MJnqd5g7svDNttBB4ExhM8n/PxpPdr\nQ3Bz3j8CuHulmS0FTjnQ2iMR0MInxs+ss7gzsBA4iiB97kha9wt3LwqfoXUrMDpc/ibwTXff3sQl\nN5oxI8fw8tLl9L9owD7bvL10DYWjClNY1cf2PgR5/nzKysvJzclh+IV6CLKIRF/U+q+o9/eNIRaL\n5WV3zZ459OavJLqe1K2sdvlh3XOqT5/Qvyzv9B4d/nLLMzNjsVijPSz9MzwEFLv7NDPrBrwNPEfw\nAPNdwFcJQhsETxSYZWZHAQuAie6+2MzygVfN7DR3Xxe2HQj0dfc9yW8Wvp5b+zqckPhV4McHWngk\nTnG6+9/cPb/2C+gHbAfuI0ivVyevd/eicNPvAucBXwB6h9vcm4aPcNAmjJ/ApmWb2LJ2c73rt6zd\nTHzZJi4dd2mKKwumg0+64AJ47q/MOL0ffx41ghmn94Pn/sqkCy6gpCQSz7oVEfmUKPZfUe7vG0tm\nx8yJ+SNObtf1pG5V9a3velK3qvzzT26X2SFzYopKGkwwEoa7lxIM5PR29xrgEeByADPrDgwgCFdj\ngPfcfXG43RrgaeCSpP0+WTecJTOzzma2Dvgn8Bgw70ALj0RAq8fNBOdvXyEIaGX7aDcJuMfdy909\nQTCsWGhmWSmq85Dl5eVx1/Q7WXbfS7z6h+WUby1nz+49lG8t59U/LGfZfS9x1/Q7U/7bXjwe5+ar\nruKXp/bl26f25ehOnWiTkcHRnTrx7VP78stT+3LzVVcRj0fpmbciItHtv6La3zemzA7txvY6t3dl\nQ216nde7MrNj5tgUlTQGeN7M1prZGoIBoNrs8zDwFTP7PEH4WuzuHwCHA8eZ2ZraL4IRs8OT9vt+\nQ2/q7tvdvReQB/wX8NsDLTwSpziThUOQ3wH6hIsOB6aY2TSC88dPEZzz/RDIJxiurPUOwQ/+RCBy\nT6bfl4KCAhbMKebRuY9SfHvx3jtLF44q5NI5d6XlYJ1XVMTIrl3o07VLvev7dO3CiC6dmVdUxLU3\n3pji6kRE9i3K/VcU+/vGlKipycnu2umDhtpkd8muTtQkjmjqWsJRsceA8939mXDZK7Xr3d3N7FXg\nYoLTm7UPdo8Db7j7oIN4z1zgIuAhd0+4+/tm9gDBGcHvHMi+ojiCdgMw2923hK8XAo8DZwBnA0OA\nX4XrsoC9w6jhkOVH4fJmJS8vjxuuu4Flzy/jrdffYtnzy7jhuhvSdrA+PX8+I4/r2WCbUccfx9PF\n8xtsIyKSalHvv6LW3zemWEZGecXWnZkNtanYVpEZy4ilYqpqF4IL/F8DMLOLgOOA5Km0DwPXEDw4\nfXG47GkgP7w+HjPLNrOHzKzvfrznLmA68I1w2zYEo3ivHWjxkQpo4Qf5OsHMCgDc/Up3L3L3mvD8\n8W0EHxagAuhQZ/v24XI5BGXl5RyV1XDO7ZaVRVkLmA4uIi2L+q/0qa7aNW/dX9c2+MNft2RtVvWH\n1Qd8TdZnuDP5lKSZLXb3VQQTEP9pZquAEwgu1r/OzGqvgZsHdAPm1s7mdPdtBDnjjvD05gqCUbXV\nn1VEeHZvJDDZzDYQnOU7HLjiQD9Q1E5xngV85O61abcdcLK7v57UJgOoDr9/EzDghfC1AbsBT025\nLVduTg5bKis5utO+79lTWllJbjOfDi4iLY/6r/Sp/rB69prFb03KO71Hh/omCmz9Z2mHNX96a1d1\nVfXsxnpPd+/ZwLor+HQ4Sr4ebCewlWC2Z/J2LwBfPND3C9cvBw75gaqRGkEDTgfeSnqdCTxnZuMg\nGGYEpvLxlNiHCa5PyzGzGHATQQqud/aI7L/hF17Iog0bG2zz1PoNDC+8MDUF1RGPx7nj9ukMGzqQ\nL56Rz7ChA7nj9umatCCSBlE7HqPef7VkiUQiXrG1YvJfbnkm9trsFbk7Npdn1uzew47N5ZmvzV6R\n+5dbnolVbK2YnKJbbOyPq4B33D1y161HLaD1APbOP3b3SmAUcI2ZOcEw4yvAT8MmM4E/hcvXEgS6\n76Ww3hZr7IQJLNq6jdVbt9W7fvXWbSzetp2xEyakuLJg+vxlk0bTnhd4aEZ/lj07hodm9Kc9L3DZ\npNG6/YdICkXxeIxy/9UaJBKJkoqtFcP+8djKmU9+v7im6NJZRzz5/eKafzy2cmbF1ophqbpJbUPM\nLDe8DcZ4wlttRE0skUiku4a0CG8et2HJkiUt4sLMplBSUsLNV13FiC6dGXX8cXTLyqK0spKn1m9g\n8bbt3HL33RQUHPIo7gGJx+NcNmk0d9xyGqf26fqp9atWb+UHN6/k4VkL9fcq0sSifDxGsf9qZmLp\nLqC1U0BTQGvQ3jtxF8+nrKyc3Nwchhem707cd9w+nfa8wJRv9dtnm7vvf51dsbP4wbW6/YdIU4r6\n8Ri1/quZUUBLMwU0BbRmZdjQgTw0oz95Rx+2zzbx93Zw+dQVPPuXl1NYmUjro+OxRVNAS7OoXYMm\n0qCy8jK6H5XdYJujumVTVr6vh0+ISGPR8SjSdBTQpFnJzcll85aGb3O3pbSC3JzcFFUk0nrpeBRp\nOgpo0qwMP7+QhYvXN9hmwaL1DD+/MEUVibReOh5Fmo4CmjQrl4ydQPGiUlat3lrv+lWrt7JgcSmX\njNX0eZGmpuNRpOkooEmzkpeXx89vmcEPbl7J3fe/Tvy9HezeXUP8vR3cff/r/ODmlfz8lhma+CGS\nAjoeZV9isVjeYZmZP+zeocPKbp/73PruHTqsPCwz84exWKzR/zGY2UYz+1pj77cxmNkiM9t4MNtG\n7VFPIp+poKCAh2ct5LF5RVw+tZiy8jJyc3IZfn4hD8/S9HmRVNLxKHXFYrGCHh07zJzUs2e7r/XI\nq8zr2OGD+IdVmU9sik+etXHjpFgsNjkKN6ttamb2DeCkg91et9nQbTZERETqOqjbbMRisbweHTs8\n+9CAMxL9jzjiU49dXPHBBx0uX/5qbNOHVcMa63FP4QjVde7+RD3rTgHuAboCHQkeFXkt8BVgFnB0\n7UPSzew7wGXuPtDMvgTcBuQCCeAGd1+Y9H4PEjyF4Cfu/ng973s08DfgR8CvPuv5nfXRKU4RERFp\nFJ3atp04qWfPdvWFM4D+RxxR9fWex7bLbtt2YopKegh42t1PBgYA3yR4hOSzwC7gq0ltxwGzzOwo\nYAHwU3c/ERgNzDazXkltBwJ96wtnoQeAHwP/PtjCFdBERESkUWS1bTv2az3yKhtqc3GPHpXZbduO\nTVFJgwlGwnD3UuBNoLe71wCPED6H08y6EwS4ucAY4D13XxxutwZ4Grgkab9Puvue+t7QzC4Hdrv7\nI4dSuK5BExERkUZRk0jk5HXs8EFDbY7u2KG6JpE4IkUljQGuMbNuwB7gGILTnAAPA6vN7PPAxcBi\nd//AzA4HjjOzNUn7yQI2Jr1+v743M7M84GaCYHhIFNBERESkUWTEYuXxD6sye2ZnVe+rzXsfVmVm\nxGLlTV1LOCr2GHC+uz8TLnuldr27u5m9ShDOxgHTwlVx4A13H3QQbzsKyAaWmRnA54DO4XVrZ7n7\nu/u7I53ijIh4PM7t06fz5QEDOCM/ny8PGMDt06cTjzfKNZQiIhIRLbm/r9y9e94Tm+JZDbV5fNOm\nrIrdu+eloJwuBBf4vwZgZhcBxwGdkto8DFwD9AIWh8ueBvLN7Mxwu2wze8jM+n7WG7r779y9q7v3\nDCcGjAPi4ev9DmeggBYJJSUlTLrgAnjur8w4vR9/HjWCGaf3g+f+yqQLLqCkpMXPRhYRaRVaen+/\nc/fu2bM2bty14oMPOtS3fsUHH3R4ZOO7uyp2757dyG99p5mtSfpa7O6rgJnAP81sFXACwYX715lZ\n7SSFeUA3YG7tbE5330ZwavSO8DTnCoJRtdWNXHODdJuNNN9mIx6PM+mCC/jlqX3p07XLp9av3rqN\nH616g1lPPqnbgYiINGPNrL8/qNtswMf3Qft6z2PbXdyjR+XRHTtUv/dhVebjmzZlPbLx3V2bPqyK\nzH3QzCwDWA8UuvvKdNeTTCNoaTavqIiRXbvUe7AC9OnahRFdOjOvqCjFlYmISGNqLf19IpEo2fRh\n1bC73l438/wXltb0WfzMEee/sLTmrrfXzQzvfxaJcBa6CngnauEMFNDS7un58xl5XM8G24w6/jie\nLp7fYBsREYm21tTfJxKJ+M7q6mmbq6pOK/3Pf47fXFV12s7q6mmNdXPaQ2VmuWa2juBms5enu576\naBZnmpWVl3NUVoPXU9ItK4uysiaf8CIiIk1I/X10uHsZwcSAyNIIWprl5uSwpbLBe/pRWllJbm5O\niioSEZGmoP5eDoQCWpoNv/BCFm3Y2GCbp9ZvYHjhhakpqI54PM4dt09n2NCBfPGMfIYNHcgdt7eM\n6eAi0rJFrf+Ken8v0aKAlmZjJ0xg0dZtrN66rd71q7duY/G27YydMCHFlQXTwS+bNJr2vMBDM/qz\n7NkxPDSjP+15gcsmjW7208FFpOWKYv8V5f5eoke32UjzbTYg6EhuvuoqRnTpzKjjj6NbVhallZU8\ntX4Di7dt55a776agoCClNcXjcS6bNJo7bjmNU/t0/dT6Vau38oObV/LwrIVp//mJiCSLcv8Vxf5+\nHw76NhvSOBTQIhDQIOhQ5hUV8XTxfMrKysnNzWF44YWMnTAhLfXdcft02vMCU77Vb59t7r7/dXbF\nzuIH196YwspERBoW9f4rav39PiigpZkCWkQCWtQMGzqQh2b0J+/ow/bZJv7eDi6fuoJn//JyCisT\nEWmY+q9GoYCWZroGTepVVl5G96OyG2xzVLdsysrLUlSRiMj+Uf8lLYECmtQrNyeXzVsqGmyzpbSC\n3JzcFFUkIrJ/1H9JS6CAJvUafn4hCxevb7DNgkXrGX5+YYoqEhHZP+q/pCWIzJMEzKwS2AzsTlr8\nVeD/gAeBPkAN8CRwvbvXhA85vRUYHbZ/E/imu29PWeEt1CVjJ3DZpMcYMmjrPmdBLVhcysOzNB1c\nRKJF/Ze0BJEIaGaWCXQEBrn7tjrrngDeJ3gkQyfgReA7wL3Ad4HzgC8AO4CZ4fJLUlZ8C5WXl8fP\nb5nBD26eypgR3Rgz8niO6pbNltIKFixaz4LFpfz8lhmaYCEikaP+S1qCSMziNLMuwFagnbtXJy3v\nRDCCdpK7rw2XfQv4hrsXmNkrwAPu/kC4rjfwFpDr7g0+T0OzOPdPPB7nsXlFPP2nYsrKy8jNyWX4\n+YVcMjZS08FFRD5F/dch0SzONItKQDuR4PTk48CpwEfAfcAK4FUg091rwrZnAU+6e46Z7QC+6u4v\nhOsygGqgv7uv/Iz37IkCmoiISH0U0NIsKpMEPgJmA3e6ex9gMjANGAl8VBvOQlVAVvh9VvgagLDd\nR0nrRURERJqdSFyD5u7vAt9Ier3SzB4F+gPtzSwjKaRlAbXzpyuADrXbmVkboH3SehEREZFmJxIj\naGaWE57mTJZBcF3aHoIJArVOAlaF378JWPKuCGaBehOVKiIiItLkIhHQCG6hsdzMDMDMehHMxCwG\nngBuMrOYmeUSzNz8fbjdw8CUMODFgJuAue5eVfcNRERERJqLSAQ0d38JuA4oNjMnCGY3ufti4Crg\nMGAd8AownyCYQXBbjT8RTCZYC2QC30tp8SIiIiKNLBKzONNBszhFRET2SbM40ywSI2giIiIi8jEF\nNBEREZGIUUATERERiRgFNBEREZGIicSNakXPjBMREZGPaQQtAkpKSrhs0mja8wIPzejPsmfH8NCM\n/rTnBS6bNJqSkpJ0lygiIo0kHo9zx+3TGTZ0IF88I59hQwdyx+3Ticfj6S5NIkQBLc3i8Tg/vnkq\nd9xyGlO+1Y+8ow+jTZsM8o4+jCnf6scdt5zGj2+eqgNXRKQF0C/ksr8U0NLssXlFFI7sxql9uta7\n/tQ+XRkzohuPzStKcWUiItKY9Au5HAgFtDR7+k/FjB5xfINtxow8nqf/VJyiikREpCnoF3I5EApo\naVZWXkb3o7IbbHNUt2zKystSVJGIiDQF/UIuB0IBLc1yc3LZvKWiwTZbSivIzclNUUUiItIU9Au5\nHAgFtDQbfn4hCxevb7DNgkXrGX5+YYoqEhGRpqBfyOVAKKCl2SVjJ1C8qJRVq7fWu37V6q0sWFzK\nJWMnpLgyERFpTPqFXA6EAlqa5eXl8fNbZvCDm1dy9/2vE39vB7t31xB/bwd33/86P7h5JT+/ZYZu\nVisi0szpF3I5ELFEIpHuGtLCzHoCG5YsWRKJ8KMnCYiItHwlJSX8+OapjBnRjTEjj+eobtlsKa1g\nwaL1LFhcys9vmUFBQUG6ywSIpbuA1k4BLSIBTUREWodm8gu5AlqaKaApoImIiNSlgJZmugZNRERE\nJGIU0EREREQiRgFNREREJGIU0EREREQiRgFNREREJGIU0EREREQiRgFNREREJGIU0EREREQiRgFN\nREREJGIU0EREREQipm26C6hlZucBvwJygDbAve7+GzNbBJwG7Ehq/gt3LzKzDOBWYHS4/E3gm+6+\nPYWli4iIiDSqSAQ0MzsKWAiMdvclZnYC8LqZvQzkAle7++P1bPpd4DzgCwQBbiZwL3BJaioXERER\naXxROcW5B/i6uy8BcPd3gHXAqQQBrWwf200C7nH3cndPANOAQjPLSkHNIiIiIk0iEiNo7r4NKK59\nHY6gnQS8BPwEmGJm04COwFPAT9z9QyAfeDtpV+8QhM4TgZWpqV5ERESkcUVlBG0vM8sD/gj82t1X\nE5z6fBw4AzgbGEJwrRpAFlBVu6271wAfhctFREREmqVIjKDVMrPTCQLZ3e4+HcDdr0xqUmpmtwG3\nAdcAFUCHpO3bAO3D5SIiIiLNUmRG0MJwthi4pjacmVk7M+tXp2kGUB1+/yZgybsBdgPexOWKiIiI\nNJlIBDQz+xzBacwp7v6HpFWZwHNmNi5slw1MBeaH6x8muD4tx8xiwE3AXHevQkRERKSZisopzkKg\nJ/BLM/tl0vK5wCjgdjP7GZAAFgE/DdfPBI4HVgCx8M8rUlOyiIiISNOIJRKJdNeQFmbWE9iwZMkS\n8vLy0l2OiIhIlMTSXUBrF4lTnCIiIiLyMQU0ERERkYhRQBMRERGJGAU0ERERkYhRQBMRERGJGAU0\nERERkYhRQBMRERGJGAU0ERERkYhRQBMRERGJGAU0ERERkYhRQBMRERGJGAU0ERERkYhRQBMRERGJ\nGAU0ERERkYhRQBMRERGJGAU0ERERkYhRQBMRERGJGAU0ERERkYhRQBMRERGJGAU0ERERkYhRQBMR\nERGJGAU0ERERkYhRQBMRERGJGAU0ERERkYhRQBMRERGJGAU0ERERkYhRQBMRERGJmLbpLuBQmdkZ\nwAygM1AN/NrdZ6W3KhEREZGD16xH0MysPVAM/NbdewFfA+4ys77prUxERETk4DXrgAacB+Du/xv+\n+SawCBifzqJEREREDkVzD2j5wNo6y94GTklDLSIiIiKNorlfg5YFVNVZVhUu/yxtALZs2dLYNYmI\niDRr5513Xk8g7u67011La9XcA1oF0KHOsqxw+WfpDjBhwoTGrklERKS52wAcB2xMcx2tVnMPaG8C\n19VZdhKwaj+2fRUYAmwG9jRyXSIiIs1dPN0FtGaxRCKR7hoOmpllAuuAn7r7783sv4AXgAHu7umt\nTkREROTgNOuABmBm/YB7gS7AfwjC2h/SW5WIiIjIwWv2AU1ERESkpWnut9kQERERaXEU0EREREQi\nRgFNREREJGIU0EREREQiprnfB+2gmNkZwAygM1AN/NrdZ6W3qvQys0qCe8Il3zX6q8D/AQ8CfYAa\n4EngenevMbMM4FZgdNj+TeCb7r49ZYWnmJl9G/gN8BN3vy1c1pmD/BmZ2STgJoJj8X1gqru/msKP\n1KT28fNaBJwG7Ehq+gt3L2qtPy8zOw/4FZBD8JSTe939N/q3Vb8Gfl76t1UPMxsO3AJkAwngd+5+\np/59RVurG0Ezs/ZAMfBbd+8FfA24y8z6prey9AnvJ9cRGOTu+Ulfa4HfERx8vfj/27vPEDuqKIDj\n/yjGEiWJIAhW0HgiBiMmir0hIoqgiGKwgBixoyKKDWygERULRNB80ECiwQZiA0UEMYqNgLjoiUQQ\n8YMVY4srmvXDvQsvb0tkNTtj5v/7sjt33lvuHM57e+bembkwj7JA/cX1rZfW7XnALOA7yiNPNksR\nsRg4Hvi0b9eEYhQR+wMPAWdk5qza/lxETN20RzI5xonXDODKvlxbXvd1Ll4RsTPwPHBjZs4GTgRu\nj4hDMbdG2Ei8zK0+NV7PUOMCnAzcERFHYn61WucKNErCkZlL688B4CVgQZOdatiM+vPH3saI2AE4\nlTLCOJSZPwGLgXPqS84DFmfm2swcAhYBp0XEP1kL9f/oycw8E/h5uOFfxugc4KXM/BigjuJOAY6Z\nrAPaxEbEq5pBX6716GK8/gLOzczXATJzDeUB3Adjbo1mrHjtj7k1miHg7MxcCZCZnwOfAQdgfrVa\nF6c4Z1OSs9dq4MAG+tIWMylTm0vrmdEg8AjwAeVDt6bntauB/ervs+v2sDWUon8fYNUm7vOky8y3\nRmmexcRjNBv4sO/vfVbf++p/0OVGjREvKPl2WUQsoozcvkiZAv2NDsYrM7+ljOoDEBF7UZasW4W5\nNcI48VoJ3IK5tYHM/Joy4ghARBwH7AG8jfnVal0cQZsGrOtrW1fbu2oQWAY8mJlzgIWUs6WTgcHM\nXN/z2t5YbRDL+rpBuhXLaUw8Rl3NxeeBp4GDKGfcR1KuJ4KOxysidgVeAO6ijHyYW+PojVcdzTG3\nxhARJ0XEl8BTlGnM7TC/Wq2LBdovwLZ9bdNqeydl5heZeX5mvlu3VwFPAPOBrevFosN6Y7VBLCNi\nS2BruhXLX5h4jDqZi5l5SWYuz8z19ez+XspUC3Q4XhFxIPAOsDQzb8PcGtco8TK3xpGZL2fmbpSi\ndRFwBOZXq3WxQBugDNH22hf4qIG+tEJETI+I/phsAXxDud5j75723lgNANH7pyhTpV1aqH41E4/R\nBvsiYgpl6mCzzcWImFrXz+21BeVuauhovGqx8TJwVWbeXZvNrTGMFi9za3RRnDK8nZmfUO7WPBjz\nq4tZckQAAAKeSURBVNW6WKC9AfwZEecDRMRc4ARg+bjv2rzNAd6NiACIiL2BMynXeTwD3BARUyJi\nBuXOnsfq+x6nXO8xvX5AbwBWZGb/0PdmKzN/ZeIxWgac1HMH8ULKGeibk3kMk2wr4I2IOAsgIrYH\nrgCeq/sfp2PxiohtKNNyl2Xms8Pt5tboxooX5tZYZgJP1OuLqXl0POUaNPOrxTq5WHo9y3oY2An4\nHbi174PeORFxAXAN5ZlCfwAPZeaSiNgRWEK54+cvYAXlotuhOjR+J3A65WLTD4CLMnNtE8ewKdXh\n/YG6uTvly+gHShF7DxOMUUQsAG4GplKeQ3fp8J1R/2cbideLwH2UfxxDlLuob87MdV2MVz2mZYy8\neWkF5VEG5laPjcTrNcytEeozy26ifL9PoYygXQfsgPnVWp0s0CRJktqsi1OckiRJrWaBJkmS1DIW\naJIkSS1jgSZJktQyFmiSJEktY4EmSZLUMhZokiRJLWOBJqkREbFLRHwfEZf3tW8bERkRDzTVN0lq\nmgWapEZk5lfAhcDdw8uMVXdRVrO4vpGOSVILuJKApEZFxBJgLnAYcDjwCnBIZrrwsqTOcgRNUtOu\nAqYDiygLNd9kcSap6xxBk9S4iJgPvA+8AxyemX4xSeo0R9AktcFRwNfAHGDPZrsiSc1zBE1SoyLi\nAGAlcCxwMTALODoz1zfaMUlqkCNokhoTEdsBTwL3ZeZ7wNXAHsC1jXZMkhpmgSapSfcDvwF3AGTm\nWmAhcFtEzG2yY5LUJKc4JTUiIk4FVgDzMnOgb9+jwKHA/MwcbKJ/ktQkCzRJkqSWcYpTkiSpZSzQ\nJEmSWsYCTZIkqWUs0CRJklrGAk2SJKllLNAkSZJaxgJNkiSpZSzQJEmSWsYCTZIkqWX+BmrPeISh\nQCdrAAAAAElFTkSuQmCC\n",
      "text/plain": [
       "<matplotlib.figure.Figure at 0x7ff47a138c88>"
      ]
     },
     "metadata": {},
     "output_type": "display_data"
    }
   ],
   "source": [
    "gp.plot_data(geo_data, direction=\"y\")\n",
    "plt.xlim(0,3000)\n",
    "plt.ylim(0,2000);"
   ]
  },
  {
   "cell_type": "markdown",
   "metadata": {},
   "source": [
    "and in the yz-plane:"
   ]
  },
  {
   "cell_type": "code",
   "execution_count": 7,
   "metadata": {},
   "outputs": [
    {
     "data": {
      "image/png": "iVBORw0KGgoAAAANSUhEUgAAAmgAAAFlCAYAAABfmRQKAAAABHNCSVQICAgIfAhkiAAAAAlwSFlz\nAAALEgAACxIB0t1+/AAAIABJREFUeJzs3Xl0VeW9//H3CSRIEmSQQTQoyPBFKNoGI+DVe1mCIGAR\n6oSK3LayjLX11vurE8L9EX6CYou3S63WKFqLoFBxwBZUKra310rxoFYKyBdkkEFEhjIEKAnk/P7Y\nO/YYQ2RIztkhn9darOQ8+9l7f89ZB/3wPPvZO5ZIJBARERGR6MhIdwEiIiIi8mUKaCIiIiIRo4Am\nIiIiEjEKaCIiIiIRo4AmIiIiEjEKaCIiIiIR0zCVJzOzfsB9QFOgAfCYu//czFoCTwHfAMqBV4E7\n3L3czDKAnwGXh4dZBtzo7tvCY44CxoTvZTtwq7vHU/i2RERERGpUykbQzOxUYA5wj7t3BS4F/p+Z\n9QEeJwhXnYCeQD/g5nDXW8LXPYHOwDbgsfCY5wAPA1e5e+ew/SUzy0rV+xIRERGpaamc4jwE3ODu\nCwDcfTXwMXA+MAy4390T7r4beBQYGe43CnjU3Xe5ewKYDAw3s5ywz1x3XxoecxoQA/qm7m2JiIiI\n1KyUTXG6+1bg5YrXZtYROBv4gCBUrU7qvhLoHv7eNXxdYTVBsOwSbnuv0qlWhfvOr64eM2sI5AEb\n3f3gUb4dERERkVqT0mvQKphZHvBb4H4gARxw9/KkLvuBnPD3nPA1AOF1aQfC9i9tq2Lf6uQBaxcs\nWHBM70FEROQEFkt3AfVdyldxmlk+sBD4tbtPAEqARuFigAo5YTvhz8ZJ+zcAGoXtX9pWxb4iIiIi\ndU5KA1oYzuYBt7n7A2HzSoLr0zoldT0bWBL+vgyw5MMABwGvvM3MYgTTnksQERERqaNSuYrzJOAF\n4Ifu/mJFu7vvBWYDY8wsZmbNCFZu/irs8gzwQzNrGgawMcBMd98PTAcGm1mPsO9ogtGzP6XiPYmI\niIjUhlRegzYcaA9MMrNJSe0zgR8BTxKs6jwUtj0Tbp8KnAUsJpgTXwwUArj7cjP7ATAzvLXGZuBy\nXfQvIiIidVkskUiku4a0MLP2hIsE8vLy0l2OiIhIlGiRQJrpUU8iIiIiEaOAJiIiIhIxCmgiIiIi\nEaOAJiIiIhIxCmgiIiIiEaOAJiIiIhIxCmgiIiIiEaOAJiIiIhIxCmgiIiIiEaOAJiIiIhIxCmgi\nIiIiEaOAJiIiIhIxCmgiIiIiEaOAJiIiIhIxCmgiIiIiEaOAJiIiIhIxCmgiIiIiEaOAJiIiIhIx\nCmgiIiIiEaOAJiIiIhIxCmgiIiIiEaOAJiIiIhIxCmgiIiIiEaOAJiIiIhIxCmgiIiIiEaOAJiIi\nIhIxCmgiIiIiEaOAJiIiIhIxDVN9QjO7Cfg5MN7dp5hZFrCkUrdsoMzdO5rZHcBY4LOk7W+4+4/D\n440CxhC8l+3Are4er+33ISIiIlJbUhrQzOxRoBWwoqLN3UuBrpX6PQv8NXzZDJjh7j+s4njnAA8D\nF7r70jCsvWRmHcPjioiIiNQ5qZ7ifN7drwb2HK6DmfUHzgUeCpuaATsP030kMNfdlwK4+zQgBvSt\nqYJFREREUi2lI2ju/vYRdHsAGOfuB8PXzYFvmNlC4BTgA+AOd19PMPL2XqX9VwHdgfk1U7WIiIhI\nakVqkYCZfRvIcPdXk5oXEYSt/kAP4O/AHDOLATnA/kqH2R+2i4iIiNRJKV8k8DW+Bzyb3ODuDyW/\nNrNxwFbgTKAEaFzpGDlhu4iIiEidFJkRNDPLAS4FXq3UfraZNUlqqqi5DFgGWFLfGMG0Z+VVoSIi\nIiJ1RmQCGnA20MDdP67U/jAw2cwywgB2N/Cuu28CpgODzaxH2Hc0wejZn1JVtIiIiEhNS9kUp5k1\nIBjxAjgD6GZmo4GX3X0M0A7YXMWu/w48BqwEDgFLgSsB3H25mf0AmBneT20zcHnSAgMRERGROieW\nSCTSXUNamFl7YO2CBQvIy8tLdzkiIiJREkt3AfVdlKY4RURERAQFNBEREZHIUUATERERiRgFNBER\nEZGIUUATERERiRgFNBEREZGIUUATERERiRgFNBEREZGIUUATERERiRgFNBEREZGIUUATERERiRgF\nNBEREZGIUUATERERiRgFNBEREZGIUUATERERiRgFNBEREZGIUUATERERiRgFNBEREZGIUUATERER\niRgFNBEREZGIUUATERERiRgFNBEREZGIUUATERERiRgFNBEREZGIUUATERERiRgFNBEREZGIUUAT\nERERiZiGqT6hmd0E/BwY7+5Twra5wLeA3Uld73X3GWaWAfwMuDxsXwbc6O7bwn1HAWMI3st24FZ3\nj6fkzYiIiIjUgpQGNDN7FGgFrKi0qRnwY3d/oYrdbgH6AT0JAtxU4DHgajM7B3gYuNDdl4Zh7SUz\n6+jupbX1PkRERERqU6qnOJ9396uBPZXamwE7D7PPKOBRd9/l7glgMjDczHKAkcBcd18K4O7TgBjQ\ntzaKFxEREUmFlI6gufvbh9nUHPihmU0GsoHfEUyB7gO6AiuT+q4mCJZdwm3vVTrWKqA7ML8GSxcR\nERFJmagsEpgDvAAUEIx+XQTcF27LAfZXdHT3cuBA2P6lbaH9YbuIiIhInZTyRQJVcfcfJL3cYmZT\ngCnAbUAJ0Lhio5k1ABqF7V/aFsoJ20VERETqpLSPoJlZlpl9s1JzBlAW/r4MsORdgIOAV95mZjGC\nac8ltVawiIiISC1Le0ADMoE/mNkIADPLBW4FXgq3P0NwfVrTMICNAWa6+35gOjDYzHqEfUcTjJ79\nKYX1i4iIiNSolE1xhlOTy8KXZwDdzGw08DJwGfCgmU0AEsBcoCjsOxU4C1hMsEJzMVAI4O7LzewH\nwEwzywI2A5e7+8GUvCkRERGRWhBLJBLpriEtzKw9sHbBggXk5eWluxwREZEoiaW7gPouClOcIiIi\nIpJEAU1EREQkYhTQRERERCJGAU1EREQkYhTQRERERCJGAU1EREQkYhTQRERERCJGAU1EREQkYhTQ\nRERERCJGAU1EREQkYhTQRERERCJGAU1EREQkYhTQRERERCJGAU1EREQkYhTQRERERCJGAU1EREQk\nYhTQRERERCJGAU1EREQkYhTQRERERCJGAU1E0iYejzN4yOW0aNmOJie3pkXLdgwecjnxeDzdpYmI\npJUCmoikRXFxMQMHXcGWnW3oN3QKV35vFv2GTmHLzjYMHHQFxcXF6S5RRCRtGqa7ABGpf+LxOGPG\nTuLC/mNp1bYb5eXllP5jNyc3PY1vnn8Dp7fryZixk8jPz6egoCDd5YqIpJxG0EQk5cYXTaSDXUqr\ntt0AWLvqLT6MT/9ie6u23ejQZSBFRRPTVaKISFopoIlIyv1l0fucZf2+eL1y6e/4ZPXbX+pzVtf+\nLFz0fqpLExGJBE1xikjKlZUeILdJ6y9eb/1sOQfLDnDoYCkNGmYBkNukFWWlB9JVoohIWmkETURS\nLjOrESV7Pgdgx9aPOVj2DyDBymW/+6JPyZ6tZGY1SlOFIiLppYAmIinXu1c+a3wBAEs/eOGL9lXL\n3/ji9zUr3qRPr/yU1yYiEgUpn+I0s5uAnwPj3X1K2HYW8DDQCcgE/gD8yN3/YWZ3AGOBz5IO84a7\n/zjcdxQwhuC9bAdudXfdREkkwiYUjWPgoCs4vV1PNq1794v2HVtXkUgk2PbZR6xd+QaPv/ZiGqsU\nEUmflAY0M3sUaAWsqLTpBWCuu19mZjnAH4H/BO4HmgEz3P2HVRzvHIJgd6G7Lw3D2ktm1tHdS2vx\nrYjIcSgoKOD+SWO5a8y97N+3/Yv28vKD/O/vJ7N9y1LunzRWt9gQkXor1VOcz7v71cCeigYzywAm\nA1MA3H0v8DZwTtilGbDzMMcbSRDslob7TgNiQN/aKF5Eak5hYSHXjRj6lfY92z/gjddepLCwMA1V\niYhEQ0pH0Nz97SrayglG0AAws0bAQOAXYVNz4BtmthA4BfgAuMPd1wNdgfcqHXIV0B2YX+NvQERq\n1Ntvf+U/CRw48A+NnIlIvRepRQJhOJsBbASeCJsXEYSt/kAP4O/AHDOLATnA/kqH2R+2i0iElZeX\ns3z58q+079y5k3Xr1qW+IBGRCInMfdDMrCXwMrAFGOruBwHc/aFK/cYBW4EzgRKgcaVD5YTtIhJh\nr7zyCocOHapy24MPPsgjjzyS4opERKIjEiNoZtYcWAD8GbjK3f+RtO1sM2uS1L2i5jJgGWBJfWME\n055Lar1oETku1T0M/be//W0KKxERiZ5IBDTgUeBP7n63uycqbXsYmGxmGWEAuxt41903AdOBwWbW\nI+w7mmD07E+pKlxEjs3ChQsPu239+vXs31/56gURkfojZVOcZtaAYMQL4Aygm5mNBhYC1wLrzOyS\npF3WuPtg4N+Bx4CVwCFgKXAlgLsvN7MfADPNLAvYDFxeMT0qItG0YsUK9uzZc9jtiUSC4uJibrvt\nthRWJSISHbFEovKAVf1gZu2BtQsWLCAvLy/d5YjUKzfddBNPPvlktX169uzJ4sWLU1SRiFQSS3cB\n9V1UpjhFpB557bXXiMViDBo06Ev/QDrppJMoLCwkMzOTJUuWUF//ASkiooAmIilVXl7OhRdeyKZN\nm5g3bx6NG/9zIXYsFuPxxx9n9+7d3HjjjaxZsyaNlYqIpE9kbrMhIvVDRkYGzz//fLV9TjrpJH75\ny1+mqCIRkejRCJqIiIhIxCigiYiIiESMApqIiJyQ4vE4g4dcTouW7WhycmtatGzH4CGXE4/H012a\nyNdSQBORtIrFtJpfal5xcTEDB13Blp1t6Dd0Cld+bxb9hk5hy842DBx0RbVPspDaYWb3mdmnZlaY\n4vMODG+thZndb2Y/SuX5j5UWCYiIyAklHo8zZuwkLuw/llZtu33RfnLT0/jm+TdweruejBk7ifz8\nfAoKCtJYab1zDfA9d38jxef9T2AysM7dx6T43MdMAU1ERE4o44sm0sEu/VI4S9aqbTc6dBlIUdFE\n5s6dk+Lq6iczm0nwFKEnzexJoBvQEzgIzAHGufshM1sHTAVGAt8GngReA4YSPHv7l8B64D+AJgTP\n746bWWtgGtAeaAQ84u7/bWb3Av0Inl40BriEIKgVmdk3wuO1BkqB+9z9+XC0LQ4UATcDLYA73P25\nWvuAqqApThFJq6ysrC9+b9CgQRorkRPFXxa9z1nWr9o+Z3Xtz8JF76eoInH3EcAmYBTQFjhAELgK\ngEHAiKTuZ7l7V3dfFb7uD/QFBgBjgFbu3gN4hSCoEbavdfeuYb8HzKydu/9XxXndfUbFCcJne88E\nnnZ3A4YDT5jZmWGX5kBGeJ7bgEk19mEcIQU0EUmriicGJBKJap/PKXKkykoPkNukdbV9cpu0oqz0\nQIoqkkouA37h7gl33wvMAAYmbf9dpf6vunsZ8CHQAHg1bP8bcFr4+/8BbgUIg93nQIdqauhAMKL3\nTLjPx8CfCEbbCM8zLfz9/bBvSimgiUhaaZGA1LTMrEaU7Pm82j4le7aSmdUoRRVJJa2BHUmvd4Rt\nya+T7QFw90Ph65Lw5yGCIAXBSNwbZrbKzFaEx6su47QGdrp78vPkvlSHu+9KOk/K85ICmoikTTwe\nZ8jQIbTMa8nJrU+mZV5LhgwdotsgyHHp3SufNb6g2j5rVrxJn175KapIKtkCnJL0+hTgs+M85nTg\nRaBLOM1ZOeRVVUNzM0vOQTVRR41RQBORtCguLubS7wxie6udDH5gKCNnfJfBDwxle6udXPqdQboN\nghyzCUXjWOuvs3Xz8iq3b928nLUr36CoaFyKK5PQb4EfmFnMzJoAN4Rtx6M18KG7J8zs+8BJBIsI\nAMqAZpX6rwPWhufGzLoCFwC/P846aowCmoikXDwe556JY7l4TH8Krj+fpm2b0qBBA5q2bUrB9edz\n8Zj+3DNxrEbS5JgUFBRw/6SxvP3mJP66aBq7d31KeXkZu3d9yl8XTePtNydx/6SxusVG+owjWGn5\nEfAu8ALw0nEe87+AV8zsb0Bj4AngV2bWJTz+DDO7o6JzOLU5Avi+mX0EzAL+3d03HWcdNSaWSCS+\nvtcJKFxGu3bBggXk5eWluxyRemXI0CFsb7WTguvPP2yf+IxFnLKtOXPnzE1hZXIiicfjFBVNZOGi\n9ykrPUBmViP69MqnqGicwtnX08Whaab7oIlIyi16fxGDHxhabZ8uF3dl3l2vVttHpDoFBQW6z5nU\nWZriFJGUKy0tJbd1brV9clvlUlpamqKKRESiRQFNRFIuKyuLks9Lqu1TsrXkSzexFRGpTxTQRCTl\neuX3YuVbXm2flW+toFfPXimqSEQkWhTQRCTliv6riFXznc9WbK5y+2crNrNq/kqKxhWltjARkYhQ\nQBORlCsoKOC+cZN46/43ic9YxK7Nuzh08BC7Nu8iPmMRb93/JveNm6SVdiJSb2kVp4ikRWFhIfn5\n+RRNLGLeXa9SWlpKVlYWvXr24pGXXlM4E5F6TQFNRNKmoKBA9zkTEamCpjhFREREIkYjaCIiIlKj\nYrFYXmZm9siGWY2vSSTKm8ZiGbsOlu6fVVa2b3oikdhYk+cys3XA7e4+uyaPe6zM7CzgYaATkAn8\nAfiRu//jaI6jgCYiIiI1JhaLXZDTpM3UTt2GZLXv3H9vTpM2O/bu2ZK5btWboz9ePndULBYbnUgk\n3kl3nbXoBWCuu19mZjnAH4H/BO4/moMooImIiEiNiMVieTlN2ky9aMD4RMtTu+2saG/S9LSyHueN\n2tk277zG/zt/wtRYLDagpkfSqmJm3YFHgdZANsFD2X8CDASmAae7e1nY92bgu+7e28z+FZgCNAMS\nwJ3uPifstw54CrgWGO/uLySdLwOYDLwB4O57zext4JyjrT3lAc3MbgJ+TvCmpoRtLQne7DeAcuBV\n4A53Lw/f7M+Ay8NDLANudPdt4b6jgDEE72U7cKu7x1P4lk5o8Xic8UUT+UvSw4Z798pngh42LCIi\nlWRmZo/s1G1IVnI4S9by1G77O549pNnyD54fSRBkatvTwMvuPtnM2gArCaYc5wKlwLcJQhvACGCa\nmZ0KvAKMdPd5ZtYViJvZt9z947Bvb6CHux9KPpm7lxOMoAFgZo0IwuAvjrbwGlkkYGYXHmG/R4H+\nwIpKmx4nCFedgJ5AP+DmcNst4eueQGdgG/BYeLxzCOZ5r3L3zmH7S2am58PUgOLiYgYOuoItO9vQ\nb+gUrvzeLPoNncKWnW0YOOgKiouL012iiIhESMOsxte079x/b3V9OnTpvzczK/uaFJX0LwQjYbj7\nFoJBns5hkHoW+D6AmbUFegEzgWHAJnefF+63AngduDrpuK9WDmeVheFsBrAReOJoC//agGZmB81s\nYjiSdTjzj/B8z7v71cCepOM3Ifgw7nf3hLvvJhiOHBl2GQU86u673D1BkLiHh/O6IwnmeZcCuPs0\nIAb0PcJ65DDi8Thjxk7iwv5j+eb5N3By09PIyGjIyU1P45vn38CF/ccyZuwk4nENVoqISCCRKG+a\n06RNWXV9cnJblyXKy5umqKRhwB/NbJWZrQC+yT+zzzPAQDM7jSB8zXP3HUBzoIOZraj4QzBi1jzp\nuNurO2k4M/hm+HKoux882sKPZAQtAVwF/MnM8g7TJ3YkJ3P3t6to7hzuvzqpbSXQPfy9a/i6wmqC\nurtUsQ1gVdK+cozGF02kg11Kq7bdqtzeqm03OnQZSFHRxBRXJiIiURWLZezau2dLZnV99pZ8nhnL\nyNhV27WEo2K/Ae51987u3hVYWrHd3R2IE2ScEQTXpEEw4vU3d++a9Kedu99xhOdtDiwA/kwww3dU\nqzcrHElAKyOYXlwHfGhmw6vokziWk4dygAPhcGOF/WF7xfb9FRvCfgfC9i9tq2JfOUZ/WfQ+Z1m/\navuc1bU/Cxe9n6KKREQk6g6W7p+1btWb1f4/eO3KN3PKSvfNSkE5rQjyyfsAZnYF0AFoktTnGeA2\ngkus5oVtrwNdKy7fMrNcM3vazHoc4XkfBf7k7neHM3/H5IiuQXP3EncfCdxOcAHdL2rwOq8SoFGl\nKdScsL1ie+OKDWbWAGgUtn9pWxX7yjEqKz1AbpPW1fbJbdKKstIDKapIRESirqxs3/SPl88t3fbZ\n8sr/bwZg22fLG6/+aG7pwbL902v41A8lT0ma2Tx3XwJMBT4ysyVAR+D/ArebWcVlVLOANsDMitWc\n7r6VYGr0v8PpzcUEo2pL+RrhqN21wGWV6znaN3RUqzjd/Vdm9g7BRXTvmtnV7l55ivForQQOEaTX\nimOdDSwJf18GGPA/4WsDDgKetC3YYBYjmPas2FeOUWZWI0r2fM7JTU87bJ+SPVvJzGqUwqpERCTK\nEonExlgsNvp/50+Y2vHsIc06dOm/Nye3ddneks8z1658M2f1R3NL9+7ZMromb7Hh7u2r2VYIFFZq\n/mXS73uAzwlWeybv9z/A+cdwvs0c4WVfX+eoV3GGc7a9COZW3zOz7x1PAe6+F5gNjDGzmJk1I1i5\n+auwyzPAD82saRjAxhAk3f3AdGBw0rDjaILRsz8dT00CvXvls8YXVNtnzYo36dMrP0UViYgcnXg8\nzpChQ2iZ15KTW59My7yWDBk6RIubalkikXhn754tA5Z/8PzU+S/fWv7Sr69qMf/lW8uXf/D81L17\ntgyI2E1qfwSsdvcP0l1IZUcygvaVJOjupQSh6U2C4cOvHUYJpyaXhS/PALqZ2WjgZYIP6EngY4LR\ntJkEwYzw+GcRDDHGwp+FYR3LzewHwMxwynUzcPmxrJaQL5tQNI6Bg67g9HY9q1wosHXzctaufIPH\nX3sxDdWJiFSvuLiYeyaOpfMAY/ADQ8ltnUvJ5yWsfMu59DuDuG/cJAoLKw+sSE0JR8gmk5p7nR21\ncDBoMbCVYIFA5MQSieO5vh/M7Azg39393popKTXMrD2wdsGCBeTlHW5xav1WXFzMmLGT6NBlIGd1\n7U9uk1aU7NnKmhVvsnblG9w/aaz+AycikROPx7n0O4O4eEx/Tu3a9ivbP1uxmbfuf5PXX3pNN9w+\nvBqZppNjd9wBra5SQDsy8XicoqKJLEx6kkCfXvkU6UkCIhJRQ4YOYXurnRRcX+UlRADEZyzilG3N\nmTtnbgorq1MU0NJMz+KUahUUFDB37px0lyEicsQWvb+IwQ8MrbZPl4u7Mu+uV1NUkcjRq5FHPYmI\niERFaWkpua1zq+2T2yqX0tLSFFUkcvQU0ERE5ISSlZVFyefV3w6zZGsJWVl6bLNElwKaiKRNPB5n\n2ODBdGjenNNzc+nQvDnDBg/WbRDkuPTK78XKt7zaPivfWkGvnr1SVJHI0VNAE5G0KC4uZsSAS+ix\naQOvXHQBSy4bxCsXXUCPTRsYMeASiouL012i1FFF/1XEqvnOZys2V7n9sxWbWTV/JUXjilJbmMhR\n0CpOreIUSbl4PM6IAZfwRMF59GzZ8ivb39u2jZvii5k5//daLSzH5J/3QetCl4u7ktsql5KtJax8\nawWr5q/UfdC+3nGt4ozFYnknN2k4Mjcn85pD5YmmDTJiu0r2ls3avefg9Jp8igCAma0Dbnf32TV5\n3GNlZnOBbwG7k5rvdfcZR3McreIUkZSbNH48153RrspwBtCzZUuua9eOSePH88q8o36EnQiFhYXk\n5+dTNLGIeXe9SmlpKVlZWfTq2YtHdP+zWhWLxS44My976uhRHbOuvfLMvWfmZe/4ZOO+zOdnfzJ6\n6rTVo2Kx2OiIPU2gpjUDfuzuLxzPQRTQRCTlPly4kAkXXVBtnyvbn8H0t0/k/4ZLbSsoKNB9zlIs\nFovlnZmXPXXW0/+S6HXeKTsr2ju2zy0bd3v3nZf0PbXxNd//89RYLDagpkfSqmJm3YFHgdZANvAS\n8BNgIDANOL3iIelmdjPwXXfvbWb/CkwhCFsJ4E53nxP2Wwc8RfBQ9PFVBLFmwE6Ok65BE5GUKy0r\nIy87u9o+p2Vnc6C0LEUViUhNOLlJw5GjR3XM6nXeKfur2t7rvFP233jDWVm5uQ1Hpqikp4HX3b0b\nwXPEbwQuA+YDpcC3k/qOAKaZ2anAK0CRu3cBLgemm1mnpL69gR6HGSVrTvA4zPfM7CMz+5mZVf8f\nvCoooIlIymVlZrJx375q+3y6bx+NsjJTVJGI1ITcnMxrrr3yzL3V9bnuqvZ7T87NvCZFJf0LwUgY\n7r6F4Jngnd29HHgW+D6AmbUlCHAzgWHAJnefF+63AngduDrpuK+6+6HDnHMO8AJQAPQFLgLuO9rC\nNcUpIil3bp8+zP5kPT/p3v2wfWavW8+5vfuksCoROV6HyhNNz8zL3lFdnzNOzy47VJ5okaKShgG3\nmVkb4BBwBsE0J8AzwFIzOw24Cpjn7jvMrDnQwcxWJB0nB1iX9Hr74U7o7j9IernFzKYQhMTbjqZw\nBTQRSbmxEyYwYsAl9G3T5rCrOJ/bsIGZTz2dhupE5Fg1yIjt+mTjvsyO7XMPe33C+k37MhtkxHbV\ndi3hqNhvgEHu/kbY9m7Fdnd3M4sThLMRwORw00bgb+5+1P9CNLMsoJu7/zWpOQM46us1NMUpIilX\nUFDAnZMf4Kb4Yh5cuoxPSvZQVn6IT0r28ODSZdwUX8ydkx/QSjuROqZkb9ms52d/klNdn+deWJez\nu6RsVgrKaUVwgf/7AGZ2BdABaJLU5xmCka1OQMWS8deBrmZ2Ybhfrpk9bWY9juCcmcAfzGxExb7A\nrfxz1O6IKaCJSFoUFhYyc/7v+VteO4a9/Q7n/u41hr39Dn/La8fM+b/XPapE6qDdew5Onzptdemi\nxdsbV7V90eLtjZ96dk1pScnB6TV86ofMbEXSn3nuvgSYCnxkZkuAjsD/BW43s4pFCrOANsDMitWc\n7r6VYGr0v8NpzsUEo2pLv64Id99LsAjhNjPzcN93gaKjfUO6Ua1uVCsiIlLZMd+otuI+aDfecFbW\ndVe133vG6dll6zfty3zuhXU5Tz27pvSTjfsicx80M8sA1gDD3f2DdNeTTNegiYiISI1JJBLvxGKx\nAT99ZMUztelgAAAeU0lEQVTIx3+1+ppD5YkWDTJiu3aXlE0tKan5Jwkcpx8Bq6MWzkABTURERGpY\nGMIm888L7yPFzJoRTD9uJVggEDkKaCIiIlKvuPtOgoUBkaVFAiIiIiIRo4Am1YrH4wwZOoSWeS05\nufXJtMxryZChQ4jH4+kuTURE5ISlgCaHVVxczKXfGcT2VjsZ/MBQRs74LoMfGMr2Vju59DuDKC4u\nTneJIiIiJyRdgyZVisfj3DNxLBeP6c+pXdt+0d60bVMKrj+fdj3bcc/EseTn5+tmoiIiIjVMI2hS\npaJ7i+g8wL4UzpKd2rUtnQd0oWhiUUrrEhERqQ80giZVWvT+IgY/MLTaPl0u7sq8u15NUUUiIiJf\nZWbrgNvdfXaaSwHAzDoBvwDOCpv+ANzm7vuP5jgaQZMqlZaWkts6t9o+ua1yKS0tTVFFIiJSV8Ri\nsbysnKy7c1rmfpDdIntNTsvcD7Jysu6OxWL14dE9s4E/uHsX4Fvhn9uP9iAaQZMqZWVlUfJ5CU3b\nNj1sn5KtJWRlZaWwKhERibpYLHZBbuvcqV0Hd8vqdHHnvbmtm+wo+XxP5sdvrRq9Yt7yUbFYLGWP\nejKz7sCjQGsgm+Ch5T8BBgLTgNMrnsFpZjcD33X33mb2r8AUoBnBA9fvdPc5Yb91wFPAtcB4d38h\n6XwNCG7O+1sIns1pZv8LdD/a2iMR0MInxk+t1NwSmAOcSpA+dydtu9fdZ4TP0PoZcHnYvgy40d23\n1XLJJ7xe+b1Y+ZZTcP35h+2z8q0V9OrZK4VViYgcuXg8zqTx4/lw4UJKy8rIyszk3D59GDthghY3\n1ZJYLJaX2zp3av9xAxOtz26zs6L95LZNy/KvP29nXn67xm9OfGNqLBYbkKJHPj0NvOzuk82sDbCS\nYMpxLlAKfJsgtEHwRIFpZnYq8Aow0t3nmVlXIG5m33L3j8O+vYEe7n4o+WTh65kVr8Pnfn+b4CHt\nRyUSU5zu/ra7d634A3wT2AYUE6TXHydvd/cZ4a63AP2AnkDncJ/H0vAWTjhF/1XEqvnOZys2V7n9\nsxWbWTV/JUXjilJbmIjIESguLmbEgEvosWkDr1x0AUsuG8QrF11Aj00bGDHgEt0mqJZkZmeO7Dq4\nW1brs9tUeb1V67Pb7O86qFtWZuPMkSkq6V8IRsJw9y0EAzmd3b0ceBb4PoCZtQV6EYSrYcAmd58X\n7rcCeB24Oum4r1YOZ8nMrKWZfQx8BPwGmHW0hUcioFVhHMH87bsEAW3nYfqNAh51913uniAYVhxu\nZjkpqvOEVVBQwH3jJvHW/W8Sn7GIXZt3cejgIXZt3kV8xiLeuv9N7hs3Sf8KFZHIicfj/PTuu3ii\n4Dx+0r07Z+Y2oUFGA87MbcJPunfniYLz+Ondd+mG27Ugs3HWNZ0u7ry3uj6d+nXem5mdeU2KShoG\n/NHMVpnZCoIBoIrs8www0MxOIwhf89x9B9Ac6GBmKyr+EIyYNU867vbqTuru29y9E5AHnAv88mgL\nj8QUZ7JwCPJm4BthU3Pgh2Y2mWD++HcEc777gK4Ew5UVVhN88F2AyD2Zvq4pLCwkPz+foolFzLvr\nVUpLS8nKyqJXz1488tJrCmciEkmTxo/nujPa0bNlyyq392zZkuvatWPS+PG8Mm9eiqs7sSXKy5vm\ntm6yo7o+ua1yyxLliRa1XUs4KvYbYJC7vxG2vVux3d3dzOLAVQTTmxUPdt8I/M3d+xzDOZsBVwBP\nu3vC3beb2ZMEM4I3H82xojiCdicw3d0/C1/PAV4ACoC+wEXAfeG2HOCLYdRwyPJA2C41oKCggLlz\n5rJt4zZ2f76bbRu3MXfOXIUzEYmsDxcu5Mozz6i2z5Xtz+DDvyxMUUX1RywjY1fJ53syq+tTsrUk\nM5YR25WCcloRXOD/PoCZXQF0AJok9XkGuI3gwekVaf11oGt4fTxmlmtmT5tZjyM4ZynwAPC9cN8G\nBKN47x9t8ZEKaOEbuYFgZQUA7v4Dd5/h7uXh/PEUgjcLUAI0rrR/o7BdRETqodKyMvKys6vtc1p2\nNgdKy1JUUf1Rtr901sdvrap2kOTjBatyyvaVHfU1WV/joeQpSTOb5+5LCBYgfmRmS4COBBfr325m\nFdfAzQLaADMrVnO6+1aCnPHf4fTmYoJRtaVfV0Q4uzcEGG1mawlm+ZoDhUf7hqI2xflvwAF3r0i7\nWUA3d/9rUp8MoOJv1TLAgP8JXxtwEPDUlCsiIlGTlZnJxn37ODO3yWH7fLpvH42yqh3okWNQtq9s\n+op5y0fl5bdrXNVCgc8/2tJ4xWvLS8v2l02vqXO6e/tqthXy1XCUfD3YHuBzgtWeyfv9D1DlbQyq\nO1+4fRFwQXV9jkSkRtCAfGB50utM4A9mNgKCYUbgVv65JPYZguvTmppZDBhDkIKP6m69IpIe8Xic\n4cMG07FDC/JOz6VjhxYMHzZYF2/LcTm3Tx9mf7K+2j6z163n3N5HfYmRfI1EIrGx5POS0W9OfCP2\n/vTFzXZv3pVZfvAQuzfvynx/+uJmb058I1byecnoFN1i40j8CFjt7pG7bj1qI2jtgC/u6xDe4O0y\n4EEzm0AwlzwXKAq7TCV4lMJiIBb+POphRBFJveLiYqb89G6+d117Hizqyxl5OazfuJeZL67luhED\nuP3OyRQW6q+zHL2xEyYwYsAl9G3TpsqFAu9t28ZzGzYw86mnq9hbjlcikXgnFosN+PA3H4xc/rul\n1yTKEy1iGbFdZfvKppbtL5sehXAWXsy/GNhKsEAgcmKJRCLdNaRFePO4tQsWLCAvrz48eUIkOuLx\nONeNGMD04j706tnqK9sXvbeVkYULeW7mfC1IkWNSXFzMT+++i+vatePK9mdwWnY2n+7bx+x163lu\nwwbunPyA/gFQvVi6C6jvFNAU0ERSbviwwRT02Mw9/+ecw/aZ9OASFi9ty8uv6DYIcmy+eJLAXxZy\noLSMRlmZnNtbTxI4QgpoaaaApoAmknIdO7Tg9y/35awzD38R95pP9nDJ8D+yem21t1QSkdqhgJZm\nUVskICL1wIHSUs7Iq/52he1Oy+HAgdIUVSQiEi0KaCKSco2ysli/sdqnwbDh0700apSVoopERKJF\nAU1EUu6cc3sz88W11fZ5fvZazjm3d4oqEhGJFgU0EUm5e8ZO4FfPrWPRe1ur3L7ova088/w67hk7\nIbWFiYhEhAKaiKRcQUEBt985mZGFC5n04BLWfLKHsrJy1nyyh0kPLmFk4UJuv3OyVtqJ1FGxWCzv\n5MzMu9s2bvxBm5NOWtO2ceMPTs7MvDsWi9X4qjwzW2dmV9b0cWuCmc01s3XHsm/UblQrIvVEYWEh\n+fn53DdpPE/P+CMHDpTSqFEW55zbm+dmPqFwJlJHxWKxC9plN546qn37rCvb5e3Ny268Y+O+/Zmz\nN2wcPW3dulGxWGx0IpF4J9111jYz+x5w9rHur4AmImlTUFCg+5yJnEBisVheu+zGU5/uVZA4r0WL\nnRXt7XNzym4/23b2bdOq8fcXxafGYrEBqXiigJl1Bx4FWgPZBI+K/AkwEJgGnF7xkHQzuxn4rrv3\nNrN/BaYAzQieYnSnu88J+60DngKuBca7+wtVnPd0ggezjwXuO5baNcUpIiIiNaJJw4YjR7Vvn3Ve\nixZVPhP7vBYt9t/Q/sys3IYNR6aopKeB1929G9ALuBG4DJgPlALfTuo7AphmZqcCrwBF7t4FuByY\nbmadkvr2BnpUFc5CTxIEtE+PtXAFNBEREakROQ0bXnNlu7xq76FzVbt2e3MbNrwmRSX9C8FIGO6+\nBVgGdHb3cuBZ4PsAZtaWIMDNBIYBm9x9XrjfCuB14Oqk477q7oeqOqGZfR846O7PHk/hmuIUERGR\nGlGeSDTNy25c7eM/Ts9uXFaeSLRIUUnDgNvMrA1wCDiDYJoT4BlgqZmdBlwFzHP3HWbWHOhgZiuS\njpMDrEt6vb2qk5lZHjCOIBgeFwU0ERERqREZsdiujfv2Z7bPzSk7XJ9N+/ZnZsRiu2q7lnBU7DfA\nIHd/I2x7t2K7u7uZxQnC2QhgcrhpI/A3d+9zDKe9DMgFFpoZwElAy/C6tX9z90+O9ECa4pRqxeNx\nhg0eTIfmzTk9N5cOzZszbPBg4vF4uksTEZGI2Xvw4KzZGzZW+xy3FzZsyCk5eHBWCsppRXCB//sA\nZnYF0AFIfgjwM8BtQCegYsXS60BXM7sw3C/XzJ42sx5fd0J3f9zdW7t7e3dvTxD8NoavjzicgQKa\nVKO4uJgRAy6hx6YNvHLRBSy5bBCvXHQBPTZtYMSASyguLk53iSIiEiF7Dh6cPm3dutLFO3Y0rmr7\n4h07Gj+77pPSkoMHp9fwqR8ysxVJf+a5+xJgKvCRmS0BOhJcuH+7mVUsUpgFtAFmVqzmdPetBFOj\n/x1Ocy4mGFVbWsM1VyuWSCRSeb7IMLP2wNoFCxaQl1fj982r8+LxOCMGXMITBefRs2XLr2x/b9s2\nboovZub83+t+VSIiJ57YMe8Y3gfthvZnZl3Vrt3e07Mbl23atz/zhQ0bcp5d90nphn37I3MfNDPL\nANYAw939g3TXk0wBTQGtSsMGD6bHpg38pHv3w/Z5cOky/pbXjlfm6T5WIiInmGMOaBDcDy23YcOR\nuQ0bXlOeSDTNiMV2lRw8OKvk4MHpqbj/2ZEys/8ALnf3fumupTItEpAqfbhwIRMuuqDaPle2P4Pp\nb0fiH0EiIhIhYQibzD8vvI8UM2tGMHW5leA6schRQJMqlZaVkZedXW2f07KzOVB62IU6IiIikeTu\nOwkWBkSWFglIlbIyM9m4b1+1fT7dt49GWZkpqkhERKT+UECTKp3bpw+zP1lfbZ/Z69Zzbu9juU2M\niEjti8fjDB82mI4dWpB3ei4dO7Rg+DDdJkjqBgU0qdLYCRN4bv0G3tu2rcrt723bxnMbNjB2woQU\nVyYi8vWKi4u5bsQACnps5vcv92Xdh8P5/ct9KeixmetGDNBtgiTytIpTqzgPq7i4mJ/efRfXtWvH\nle3P4LTsbD7dt4/Z69bz3IYN3Dn5AQoLC9NdpojIl8Tjca4bMYDpxX3o1bPVV7Yvem8rIwsX8tzM\n+bpN0OEd1ypOOX4KaApo1YrH40waP54P/7KQA6VlNMrK5NzefRg7YYL+wyYikTR82GAKemzmnv9z\nzmH7THpwCYuXtuXlV3SboMNQQEszBTQFNBGRE0rHDi34/ct9OevMJofts+aTPVwy/I+sXlvtc73r\nMwW0NNM1aCIickI5UFrKGXnVPg6SdqflcOBAaYoqEjl6CmgiInJCaZSVxfqNe6vts+HTvTRqlJWi\nikSOngKaiIicUM45tzczX1xbbZ/nZ6/lnHN7p6gikaMXmScJmNleYDNwMKn528DfgaeAbwDlwKvA\nHe5eHj7k9GfA5WH/ZcCN7l71vSFEROSEd8/YCVw3YgD9/q3tYVdxPvP8Op6b+UTqixM5QpEIaGaW\nCWQDfdx9a6Vts4HtBI9kaAL8CbgZeAy4BegH9AR2A1PD9qtTVryIiERKQUEBt985mZGFd/Pda9tz\n7ZUdaHdaDhs+3cvzs9fyzPPruP3OyVqJLpEWiYAGNAt/7kxuNLMmwDDgbHdPALvN7FHgewRBbBTw\nqLvvCvtPBpabWY67V38BgoiInLAKCwvJz8/nvknjeXrGHzlwoJRGjbI459zePDfzCYUzibyoBLTm\nBFObvzazc4ADQDHBk+ZjwOqkviuB7uHvXcPXFVYTXFfXBfiglmsWEZEIKygo0H3OpM6KyiKBA8B0\n4CF3/wYwGpgMDAEOuHt5Ut/9QMX66ZzwNQBhvwNJ20VERETqnEiMoLn7JwTTlhWvPzCz54DzgEZm\nlpEU0nKAkvD3EqBxxX5m1gBolLRdREREpM6JxAiamTU1sy6VmjOAz4FDBAsEKpwNLAl/XwZY8qEI\npkq9lkoVERERqXWRCGgEt9BYZGYGYGadCFZivgzMBsaYWczMmhGs3PxVuN8zwA/DgBcDxgAz3X1/\n5ROIiIiI1BWRCGju/mfgduBlM3OCYDbG3ecBPwJOBj4G3gVeIghmENxW4zWCxQSrgEzgP1JavIiI\niEgN08PS9bB0ERGRyvSw9DSLxAiaiIiIiPyTApqIiIhIxCigiYiIiESMApqIiIhIxETiRrUSXRs3\nbuQ3s2bw+msvs3PXTpo1bcalg4Zz9TXXa3GFiIhILdEImhzWO++8w/XXDWbfzjmM+8/mPP1QF8b9\nZ3P27ZzD9dcN5p133kl3iSIiIickjaBJlTZu3MgdPxnNXbeeSu+CU2jWtBGZmQ0oKztE1y65nHP2\ndu74yWhmvTBfI2kiIiI1TCNoUqUnn3iMvn0a0r9vW1q3zCYrswExICuzAa1bZtO/b1v+rU9Dnnzi\nl+kuVURE5ISjgCZVmjPnea4a3o7sxlUPsmY3bsjVw9oxZ85zKa5MRETkxKeAJlXasX0H1qlptX26\ndGrKju07UlSRiIhI/aGAJlXKyIBt20ur7bN9eykZ+gaJiIjUOP3vVaqUk9ucl367vto+L/52PTk5\nzVNUkYiISP2hgCZVuuKK65g2cy1Llv29yu1Llv2dabPWcsWV16W4MhERkROfAppU6abCW4g1bMEt\nd8T5xZMr2LhpLwcPlrNx015+8eQKbrkjTkbDFtxUeEu6SxURETnh6D5oUqW8vDwefuRX3Hl7IX98\nZzcv/vYvlOwtIzcnk1NOaQKxljz8SLHugSYiIlILNIImh3XBBRcw8zevccFF3yWzUR6xBs3JbJTH\nBRd9N2i/4IJ0lygiInJCiiUSiXTXkBZm1h5Yu2DBAo0CiYiIfFks3QXUdxpBExEREYkYBTQRERGR\niFFAExEREYkYBTQRERGRiFFAExEREYkYBTQRERGRiFFAExEREYkYBTQRERGRiFFAExEREYkYBTQR\nERGRiInMw9LNrB9wH9AUaAA85u4/N7O5wLeA3Und73X3GWaWAfwMuDxsXwbc6O7bUli6iIiISI2K\nREAzs1OBOcDl7r7AzDoCfzWzvwDNgB+7+wtV7HoL0A/oSRDgpgKPAVenpnIRERGRmheVKc5DwA3u\nvgDA3VcDHwPnEAS0nYfZbxTwqLvvcvcEMBkYbmY5KahZREREpFZEYgTN3bcCL1e8DkfQzgb+DIwH\nfmhmk4Fs4HfAeHffB3QFViYdajVB6OwCfJCa6kVERERqVlRG0L5gZnnAb4H73X0pwdTnC0AB0Be4\niOBaNYAcYH/Fvu5eDhwI20VERETqpEiMoFUws3yCQPYLd38AwN1/kNRli5lNAaYAtwElQOOk/RsA\njcJ2ERERkTopMiNoYTibB9xWEc7MLMvMvlmpawZQFv6+DLDkwwAHAa/lckVERERqTSQCmpmdRDCN\n+UN3fzFpUybwBzMbEfbLBW4FXgq3P0NwfVpTM4sBY4CZ7r4fERERkToqKlOcw4H2wCQzm5TUPhO4\nDHjQzCYACWAuUBRunwqcBSwGYuHPwtSULCIiIlI7YolEIt01pIWZtQfWLliwgLy8vHSXIyIiEiWx\ndBdQ30ViilNERERE/kkBTURERCRiFNBEREREIkYBTURERCRiFNBEREREIkYBTURERCRiFNBERERE\nIkYBTURERCRiFNBEREREIkYBTURERCRiFNBEREREIkYBTURERCRiFNBEREREIkYBTURERCRiFNBE\nREREIkYBTURERCRiFNBEREREIkYBTURERCRiFNBEREREIkYBTURERCRiFNBEREREIkYBTURERCRi\nFNBEREREIkYBTURERCRiFNBEREREIkYBTURERCRiFNBEREREIqZhugs4XmZWADwCtATKgPvdfVp6\nqxIRERE5dnV6BM3MGgEvA790907AlcDDZtYjvZWJiIiIHLs6HdCAfgDu/uvw5zJgLnBtOosSERER\nOR51PaB1BVZValsJdE9DLSIiIiI1oq5fg5YD7K/Utj9s/zoNAD777LOarklERKRO69evX3tgo7sf\nTHct9VVdD2glQONKbTlh+9dpC3D99dfXdE0iIiJ13VqgA7AuzXXUW3U9oC0Dbq/Udjaw5Aj2jQMX\nAZuBQzVcl4iISF23Md0F1GexRCKR7hqOmZllAh8DRe7+KzM7F/gfoJe7e3qrExERETk2dTqgAZjZ\nN4HHgFbAPwjC2ovprUpERETk2NX5gCYiIiJyoqnrt9kQEREROeEooImIiIhEjAKaiIiISMQooImI\niIhETF2/D9oxMbMC4BGgJVAG3O/u09JbVXqZ2V6Ce8Il3zX628DfgaeAbwDlwKvAHe5ebmYZwM+A\ny8P+y4Ab3X1bygpPMTO7Cfg5MN7dp4RtLTnGz8jMRgFjCP4ubgdudfd4Ct9SrTrM5zUX+BawO6nr\nve4+o75+XmbWD7gPaErwlJPH3P3n+m5VrZrPS9+tKpjZpcBEIBdIAI+7+0P6fkVbvRtBM7NGwMvA\nL929E3Al8LCZ9UhvZekT3k8uG+jj7l2T/qwCHif4y9cJ6EnwgPqbw11vCV/3BDoD2whueXJCMrNH\ngf7AikqbjukzMrNzgIeBq9y9c9j+kpll1e47SY1qPq9mwI8rfddmhNvq3edlZqcCc4B73L0rcCnw\n/8ysD/pufcXXfF76blUSfl6zCT8XYAhwr5ldhL5fkVbvAhrBFw53/3X4cxkwF7g2nUWlWbPw587k\nRjNrAgwjGGFMuPtu4FFgZNhlFPCou+9y9wQwGRhuZkfyLNS66Hl3vxrYU9FwnJ/RSGCuuy8FCEdx\nY0DfVL2hWvaVzyvUjErftST18fM6BNzg7gsA3H01wQ24z0ffraoc7vM6B323qpIArnf3PwO4+xpg\nFfBN9P2KtPo4xdmV4MuZbCWQn4ZaoqI5wdTmr8N/GR0AioHFBH/pVif1XQl0D3/vGr6usJog9HcB\nPqjlmlPO3d+uorkzx/4ZdQXeq3S8VeG+82ug5LQ6zOcFwffth2Y2mWDk9ncEU6D7qIefl7tvJRjV\nB8DMOhI8su4D9N36imo+rz8D49F360vcfQvBiCMAZnYxcCbwDvp+RVp9HEHLAfZXatsfttdXB4Dp\nwEPu/g1gNMG/loYAB9y9PKlv8mf1pc8y7Hfg/7d3/yByVVEcx78bNVGjRAN2ahU4BsQVUStFBFEI\niKAQtEswKP4DQRCCKbTRiLGxECSFKyRhUSOKIY3ggggSFARxkSM2YiMWghhRRBOLewdeJrsbGTDv\nuvf76eYNs7w5nJn9zX33vktftdzM7DXqtRc/AN4BbqH84r6dMp8IOq9XRFwNfAi8RBn5sLfWMKxX\nHc2xt1YRETsi4gfgbcplzEuxv5rWY0A7CVwydWxzPd6lzPw+M3dn5on6+EvgCHAzsKlOFp0Y1uqM\nWkbEBcAm+qrlSWavUZe9mJmPZebhzDxVf90foFxqgY7rFRE3AZ8Bb2XmC9hba1qhXvbWGjLzeGZe\nQwmt+4HbsL+a1mNAW6YM0Q5tB74a4VyaEBFbImK6JhuAnyjzPbYNjg9rtQzE8E9RLpX2tFH9t8xe\nozOei4g5yqWDdduLEbGx7p87tIGymho6rVcNG8eBpzPz5XrY3lrFSvWyt1YWxb2Tx5n5DWW15q3Y\nX03rMaAtAX9FxG6AiJgH7gYOr/mq9e164EREBEBEbAN2UuZ5vAvsjYi5iLiCsrLnzfq6Bcp8jy31\nA7oXWMzM6aHvdSszf2P2Gh0CdgxWEO+h/AL95Hy+h/PsImApIh4EiIjLgKeA9+rzC3RWr4i4mHJZ\n7onMPDo5bm+tbLV6YW+t5krgSJ1fTO2juyhz0OyvhnW5WXr9lfU6cBXwB/D81Ae9OxHxMPAM5Z5C\nfwKvZebBiNgKHKSs+PkbWKRMuj1dh8ZfBB6gTDb9Ang0M38Z4z38l+rw/nJ9eC3ly+hnSoh9hRlr\nFBEPAfuAjZT70D0+WRn1f3aOeh0DXqX84zhNWUW9LzN/77Fe9T0d4uzFS4uUWxnYWwPnqNdH2Ftn\nqfcse47y/T5HGUF7Frgc+6tZXQY0SZKklvV4iVOSJKlpBjRJkqTGGNAkSZIaY0CTJElqjAFNkiSp\nMQY0SZKkxhjQJEmSGnPh2CcgqU8RcT9lz9f5zMyp5w4A9wE39LQzhSRNeKNaSaOJiKPA1sy8c3Bs\nHvgcuCczl0Y7OUkakZc4JY3pSeDGiNgFULeXeQNYMJxJ6pkjaJJGFRF7gP3AdcBOyv5+29fjnq6S\n9G8Z0CSNLiI+Bn4F7gB2Zeb7I5+SJI3KRQKSWvAI8DVwzHAmSc5Bk9SAzPwO+BH4dOxzkaQWGNAk\nSZIaY0CTJElqjAFNkiSpMa7ilCRJaowjaJIkSY0xoEmSJDXGgCZJktQYA5okSVJjDGiSJEmNMaBJ\nkiQ1xoAmSZLUGAOaJElSYwxokiRJjfkHSUau98140/UAAAAASUVORK5CYII=\n",
      "text/plain": [
       "<matplotlib.figure.Figure at 0x7ff47a138588>"
      ]
     },
     "metadata": {},
     "output_type": "display_data"
    }
   ],
   "source": [
    "gp.plot_data(geo_data, direction=\"x\")\n",
    "plt.xlim(0,3000)\n",
    "plt.ylim(0,2000);"
   ]
  },
  {
   "cell_type": "markdown",
   "metadata": {},
   "source": [
    "and from above (xy-plane):"
   ]
  },
  {
   "cell_type": "code",
   "execution_count": 8,
   "metadata": {},
   "outputs": [
    {
     "data": {
      "image/png": "iVBORw0KGgoAAAANSUhEUgAAAa4AAAFlCAYAAACz2gztAAAABHNCSVQICAgIfAhkiAAAAAlwSFlz\nAAALEgAACxIB0t1+/AAAIABJREFUeJzt3Xt8VeWd7/HPCiSYCwQoAkrQqMQfItpabdVapx7vFa8v\nL3hBDlVO8VJb51Q7YnXaji3So9XRVmtH1BShQrVeQGgrZWqd1l6kdWpB+BnQqDiKAiWYECEh+/yx\nnugmDQFyWXsv8n2/XnmRva6/tdjJN+tZz15PlMlkEBERSYuCXBcgIiKyKxRcIiKSKgouERFJFQWX\niIikioJLRERSRcElIiKp0jfJnZnZqcC3gTIgA9zn7neZ2RDgAWAs0ALMA6539xYzKwBuA84Km1kG\nXO7ua8M2JwJTw7GsA65x9xcSPCwREUlQYldcZjYceAz4iruPBsYBt5jZscB9xKEzCjgcOAG4Iqx6\nVXh9OFAFrAXuDds8FLgbON/dq8L0x82sKKnjEhGRZCXZVJgBLnH33wG4+6tADfAJ4GzgVnfPuPtG\n4B5gQlhvInCPu9e5ewaYDpxjZqVhmQXuvjRscyYQAccld1giIpKkxJoK3X0N8FTrazM7HtgXeJ44\nbFZlLf4KcHD4fnR43WoVceAeGOb9uc2uasK6z3RUj5n1BSqA1e7evIuHIyIiOZLoPS4AMzsN+BFQ\nTNwcWAJsdveWrMUagdLwfWl4DUC477U5TN9mXjvrdqQCeG3x4sWdOQwRkSjXBfRWifcqdPeF7j4S\nOJa42e+zQL/QCaNVKVAfvq8nDjkAzKwP0C9M32ZeO+uKiMhuJsnOGWZmZ7S+dvflxL0HPw1sJe6Y\n0eog4KXw/TLAsjcFNAPedp6ZRcTNhy8hIiK7pSSvuAYBPwk9ATGzgcCJxPe4HgOmmlkUpl8FPBTW\nqwauNrPyEExTgTnu3gjMAk4zs0PCspOJr7aeS+iYREQkYUl2zviDmV0NPBqa+yLiK65/B/oD9wMr\nia++5hAHFsAMYH9gSVhnCTAlbPNlM7sSmBO6wL8NnKXOFiIiu6+ot47HZWaVhM4ZFRUVuS5HRNJH\nnTNyRI98EhGRVFFwiYhIqii4REQkVRRcIiKSKgouERFJFQWXiIikioJLRERSRcElIiKpouASEZFU\nUXCJiEiqKLhERCRVFFwiIpIqCi4REUkVBZeIiKSKgktERFJFwSUiIqmi4BIRkVRRcImISKoouERE\nJFUUXCIikioKLhERSRUFl4iIpIqCS0REUkXBJSIiqaLgEhGRVFFwiYhIqii4REQkVRRcIiKSKgou\nERFJFQWXiIikioJLRERSRcElIiKpouASEZFUUXCJiEiqKLhERCRVFFwiIpIqCi4REUkVBZeIiKSK\ngktERFJFwZUS1dXVjNx7OMNKi9mzZA+GlRYzcu/hVFdX57o0kU7Re1o6q2+SOzOzE4BpQDnQB7jX\n3e80swXAYcDGrMVvcffZZlYA3AacFaYvAy5397VhmxOBqcTHsg64xt1fSOSAEnLJJZfw7LwnGV9V\nybjPHcbwAaW8s7GBBf4GX7/mahYtWsTs2bNzXabITtN7WroiseAys+HAU8BZ7r7YzA4A/tvM/gAM\nBL7i7o+2s+pVwAnA4cTBNgO4F7jAzA4F7gY+6+5LQ4g9bmYHuPuWBA6rx1VXV/PsvCe5+/gjGTti\nyIfTKwb1Z8pRB3PMyGF8ed6TVFdXM2nSpNwVKrKT9J6WrkqyqXArcKm7LwZw91XASuBQ4uDasJ31\nJgL3uHudu2eA6cA5ZlYKTAAWuPvSsM2ZQAQc15MHkqSbb7yB8VWV2/yAZxs7Ygjjqyq5+cYbEq5M\npHP0npauSiy43P09d3+i9XW44joI+B0wCLjazP5sZsvN7DYzKwmLjgZeydrUqlD3ge3MA6gBDu6h\nw0jclro6xtk+HS4zzvZhS11dQhWJdI3e09JVOemcYWYVwHzg1nC19BTwKPAp4qulY4nvhQGUAo2t\n67p7C7A5TN9mXtAYpu8WWjIZhg/o+HCGDSihpSWTUEUiXaP3tHRVop0zAMzsk8RB9QN3/y6Au1+Z\ntcgaM7sduB24FqgHirPW7wP0C9O3mReUhum7hYIo4p2NDVQM6r/dZdZs3ERBQZRgVSKdp/e0dFWi\nV1whtBYC17aGlpkVmdkn2qmrKXy/DLDszQDNgLedZ2YRcfPhSz1yADlQVF7OAn+jw2UW+BsUlZcn\nVJFI1+g9LV2VWHCZ2R7EzYFXu/vPsmYVAr82swvDcmXANcDjYX418f2v8hBMU4E57t4IzAJOM7ND\nwrKTia+2nuvp40nKLdOmM7emlqVvrW13/tK31jK3ppZbpk1PuDKRztF7WroqymSSaUc2s4uIg6am\nzaw5wCLge8SdNDLAAuAmd28Mn+OaBpxL3GNwCTDF3euytnsTUAS8DVzV2stwB/VUAq8tXryYioqK\nrh9gD9rmMy+2D8MGlLBm4yYW+BvMranluDPP1mdeJFV2k/e02jJzJLHgyjdpCi6IP/ty8403sKWu\njpaWDAUFEUXl5dwybbo+6yKptBu8pxVcOaLgSklwiUjeUXDliJ5VKCIiqaLgEhGRVFFwiYhIqii4\nREQkVRRcIiKSKgouERFJFQWXiIikioJLRERSRcElIiKpouASEZFUUXCJiEiqKLhERCRVFFwiIpIq\nCi4REUkVBZeIiKSKgktERFJFwSUiIqmi4BIRkVRRcImISKoouEREJFUUXCIikioKLhERSRUFl4iI\npIqCS0REUkXBJSIiqaLgEhGRVFFwiYhIqii4REQkVRRcIiKSKgouERFJFQWXiIikioJLRERSRcEl\nIiKpouASEZFUUXCJiEiqKLhERCRVFFwiIpIqCi4REUkVBZeIiKRK3yR3ZmYnANOAcqAPcK+732lm\nQ4AHgLFACzAPuN7dW8ysALgNOCtsZhlwubuvDducCEwNx7IOuMbdX0jwsEREJEGJXXGZ2XDgKeBG\ndx8NnAr8m5kdDdxHHDqjgMOBE4ArwqpXhdeHA1XAWuDesM1DgbuB8929Kkx/3MyKkjouERFJVpJN\nhVuBS919MYC7rwJWAp8GzgZudfeMu28E7gEmhPUmAve4e527Z4DpwDlmVhqWWeDuS8M2ZwIRcFxy\nhyUiIklKrKnQ3d8Dnmh9bWYHAAcBLxKHzaqsxV8BDg7fjw6vW60iDtwDw7w/t9lVTVj3mW4sX0RE\n8kROOmeYWQUwH7gVyACb3b0la5FGoDR8XxpeAxCW2xymbzOvnXVFRGQ3k3hwmdkngd8DP3b3bwH1\nQL/QCaNVaZhO+Lc4a/0+QL8wfZt57awrIiK7mUSDK4TWQuBad/9umPwK8f2vUVmLHgS8FL5fBlj2\nZoBmwNvOM7OIuPnwJUREZLeUZK/CPYBHgavd/Wet0929AXgMmGpmkZkNJO5J+FBYpBq42szKQzBN\nBea4eyMwCzjNzA4Jy04mvtp6LoljEhGR5CX5Oa5zgErgO2b2nazpc4AvAfcT9zLcGqZVh/kzgP2B\nJcSdOJYAUwDc/WUzuxKYE7rAvw2c5e7NPX0wIiKSG1Emk8l1DTlhZpXAa4sXL6aioiLX5YhI+kS5\nLqC30iOfREQkVRRcIiKSKgouERFJFQWXiIikioJLRERSRcElIiKpouASEZFUUXCJiEiqKLhERCRV\nFFwiIpIqCi4REUkVBZeIiKSKgktERFJFwSUiIqmi4BIRkVRRcImISKoouEREJFUUXCIikioKLhGR\nPGBm08zsf8xsSsL7PcXMKsP3t5rZl5Lcf2f0zXUBIiICwHjgC+7+y4T3+8/AdKDW3acmvO9OUXCJ\niOSYmc0B9gHuN7P7gTHA4UAz8BRwk7tvNbNaYAYwATgDuB/4OXAmYMAPgTeALwP9gfPd/QUzGwrM\nBCqBfsD33f0OM7sFOAEYY2ZTgZOIA+ybZjY2bG8osAWY5u6PhKuzF4BvAlcAg4Hr3f0nPXaC2lBT\noYhIjrn7hcBbwERgL2AzcRB9Cvg8cGHW4vu7+2h3rwmvTwSOA04GpgJ7uvshwJPEAUaY/pq7jw7L\nfdfMRrr7za37dffZrTswswiYAzzo7gacA/yHme0bFhkEFIT9XAt8p9tOxk5QcImI5JfTgR+4e8bd\nG4DZwClZ859us/w8d28C/gr0AeaF6X8D9g7f/1/gGoAQeO8C+3VQw37EV4DVYZ2VwHPEV2eE/cwM\n3/8lLJsYBZeISH4ZCqzPer0+TMt+ne19AHffGl7Xh3+3EgcMxFduvzSzGjNbEbbX0e//ocAGd89s\nrw53r8vaT6JZouASEckva4CPZb3+GPBOF7c5C/gZcGBoLmwbfu3VMMjMsjOiO+roFgouEZH8Mh+4\n0swiM+sPXBqmdcVQ4K/unjGzy4A9iDtvADQBA9ssXwu8FvaNmY0GPgMs6mId3ULBJSKSX24i7vm3\nHPgT8CjweBe3eTPwpJn9DSgG/gN4yMwODNufbWbXty4cmggvBC4zs+XAXOB/u/tbXayjW0SZTGbH\nS+2GQpfO1xYvXkxFRUWuyxGR9IlyXUBvpSsuERFJFQWXiIikioJLRERSRcElIiKpouASEZFUUXCJ\niEiqKLhERCRVFFwiIpIqCi4REUkVDSQpIpKgKIoqCgtLJvQtKh6fybSUR1FBXfOWxrlNTZtmZTKZ\n1d25rzDw5HXu/lh3brezzGx/4G5gFFAI/Br4krt/sCvbUXCJiCQkiqLPlPYfNmPUmHFFlVUnNpT2\nH7a+4f01hbU1v5q88uUFE6MompzJZJ7PdZ096FFggbufbmalwLPAPwO37spG1FTYy1VXVzNy7+EM\nKy1mz5I9GFZazMi9h1NdXZ3r0iQP6P3RfaIoqijtP2zGsSd/I3PIERM39C/fu6mgoA/9y/duOuSI\niRuOPfkbmdL+w2ZEUZTIw1PN7GAze9bMXjazWjO7IzyR/lQze9fMCrOWvcLM/hC+/ycz+5OZvWJm\nbmZnZS1Xa2Y3h22e32Z/BcB04HaAMEjmb4FDd7X2HV5xmVk/d9+8qxvuYHtfBO4EvuHut4dpC4DD\ngI1Zi97i7rPDwd4GtJ6cZcDl7r42rDuReFjqvsA64Bp3f6G76t2dXXLJJTw770nGV1Uy7nOHMXxA\nKe9sbGCBv8HXr7maRYsWMXv27B1vSHZLen90r8LCkgmjxowrGjJ8zIb25g8ZPqbxgIPGDXz5xUcm\nEP+C72kPAk+4+3QzGwa8Qtx0twDYApzBR0+lvxCYaWbDgSeBCe6+MAx38oKZHRZGSQY4Cjgka2BL\nANy9hfiKC4izhXhk5x/sauE7c8X1kpn9065uuD1mdg9wIrCizayBwFfcfXTWV+tPxFXEw0UfDlQB\na4F7w/YOJW4vPd/dq8L0x82sqDvqzYW///3vPPLII1x88cXMmjWrx/ZTXV3Ns/Oe5O7jj2TKUQdT\nMag/ffsUUDGoP1OOOpi7jz+SZ+c9qb+se6lcvz/Wr1/Pqaeeym233caKFSvYHUax6FtUPL6y6sSG\njpbZ78ATGwqLSsYnVNIxfHT1s4b4oqAqBMzDwGUAZrYXcCQwBzgbeMvdF4b1VgC/AC7I2u68tqHV\nVgit2cBq4iFWdsnOBNd8YJGZ/TAMatYVj7j7BYShprMMBNr9KwSYCNzj7nVhjJjpwDmhfXQCcXvp\nUgB3n0k81MBxXawzUStXruTOO+/k+OOPZ8899+Tiiy/m2Wef5bzzzuuxfd584w2Mr6pk7Igh7c4f\nO2II46squfnGG3qsBslfuX5/DB48mEMOOYSvfe1rHHTQQZgZX/3qV/nNb35Dc3Nzj+yzp2UyLeWl\n/Yc1dbRMadnQpkxLS3lCJZ0NPGtmNWa2AvgEH2VCNXCKme1NHEoL3X09MAjYz8xWtH4RX2ENytru\nuo52amZDgF+Fl2e6+y7/h+6wqdDdrzOzh4H7gOVmdqW7d2o0Tnf/7XZmDQKuNrPpQAnwNHFT4iZg\nNPElbKtVxCf3wDDvz222VQMcDDzTmRqTsHXrVn7/+98zf/585s2bx4oVbS9AYc2aNQwaFL8Xsv/a\nvOyyy7j33nu7XMOWujrGfe6wDpcZZ/sw21/t8r4kfZJ8f/z1r3/lyCOPBCCKIqIoHuaqpaXlw2Vq\namq44447uOOOOxg0aBCnnXYaZ555Jqeccgrl5Un9nu+aKCqoa3h/TWH/8r23G14N9e8WRgUFdT1d\nS7iK+inweXf/ZZj2p9b57u5m9gJwPnEzYWvT5Wrgb+5+dCf3OwhYDPwcmBouRnbZTnXOcPe/Eg/b\nPA34sZnNNbMvZ391ZudZniJu+/wU8dXSsWFfAKVAY1YtLcDmMH2beUFjmJ636urqWLlyJatWrWL1\n6vZ7v7a0tPDBBx/wwQcfsHnz5g+/uuuvzZZMhuEDOj5NwwaU0NKS/iYa2XVJvj8ymcyH7+8PPviA\nxsZGGhsb2by5/Vvrf//731m+fDnLli3j1VfT84dV85bGubU1v+rwpL72yq9Km7ZsmptAOXsCGeAv\nAGZ2LrAfkN2qVg1cS9x1fWGY9gtgtJl9NqxXZmYPmtkhO7nfe4Dn3P2GzoYW7EJ3eHfPmNkc4GTg\nTODTWbMzxPeaOsXdr8x6ucbMbidue70WqCceahoAM+tDPKx1fdt5QWmYnrcGDx7MpEmTmDRpEps3\nb+a5555j/vz5zJ8/n9raWgAqKipYsmQJffvG/0Wtf4X269evW2ooiCLe2dhAxaDtt/6u2biJggIN\n8tobJfn+GDt2LOvWrSOTyXzYupDJZJg+fTp33HEHAMXFxZx00kmcfvrpnHbaaYwYMaLL+01aU9Om\nWStfXjBxr4ojiocMH9P2D27WvvNy8arlC7Y0NzV2983tu8zs21mvX3X308xsBnEr2v8As4B/BW43\nsxp3nwXMBf4deMDdmwDc/T0zOxu4w8wGhO39FFi6oyLCVd5FQK2ZndS2nl05oJ0OrtB773bgJWCs\nu6/alR11sN0iYIy7/3fW5AKg9XJ6GWDAb1pXAZoBz5rXuq2IuPnwpe6oLQn9+vXjpJNO4qSTTuKu\nu+5i+fLlzJ8/n6effppnnnmGSy+9tEf2W1RezgJ/gylHHbzdZRb4GxSlpBlGuleS74++ffsyePDg\nbaZt2LCBxYsXc9VVV3H66adz3HHHUVzc9m/UdMlkMqujKJr8X898a8YBB40buN+BJzaUlg1taqh/\nt/C1V35Vumr5gi0N76+Z3J0fQnb3yg7mTQGmtJn8w6zv3wfeJe59mL3eb9j2wmVn9/c2cR+ELtuZ\n7vBVwI+AjwNfc/cHumPHWQqBX4d7Z3PMrAy4ho+6YVYT3/+aS9xdfiowx90bzWwW8LyZHeLufwMm\nE19tPdfNNSYiiiLGjBnDmDFj+Jd/+Reamjq8j9slt0ybztevuZpjRg5r9wb80rfWMremlu98/54e\nq0HyV67fH6Wlpbz44osftjTsLjKZzPNRFJ388ouPTKhZ9tT4TEvL4KigoK5py6YZzU2N3f7kjC76\nErDK3V/MdSFtRTvqZmpmjcSdJa5x93c6u6PQxLcsvNyHOGDWA0+E7X+PuJNGhvhzBDeFcCogvt91\nLnFaLwGmuHtd2O5FwE1AEfA2cFVrL8Md1FMJvLZ48WIqKhL5vF/e2eZzOrYPwwaUsGbjJhb4G8yt\nqeW4M8/W53R6Mb0/dmj3StXAzAYS/559D7jQ3V/PcUn/YGeC6xx3fyKhehKj4IpVV1dz8403sKWu\njpaWDAUFEUXl5dwybTqTJk3KdXmSY3p/dGi3DK402GFw7a4UXCLSRQquHNGzCkVEJFUUXCIikioK\nLhERSRUFl4iIpIqCS0REUkUjIIuIJCiKoooB/ftOKCstHL+1JVPepyCqq29omrvx/eZu/wCymdUC\n17n7Y9253c7qaOzFXdmOgktEJCFRFH1m34qSGZMnHlB00Xn7NuxbUbL+9dWbCh957PXJM2aumhhF\n0eRMJvN8ruvsQa1jLz66wyU7oOASEUlAFEUV+1aUzJj74DGZI4/42IfjDx5QWdZ003UHbzjpuOHF\n4y/73Ywoik5O4tFPZnYw8dPahxIPJ/U48FXiUYlnAiNaH65rZlcAk9z9qDCw8O3EIZQhfhTgU2G5\nWuAB4ofpfqOdgOpo7MWdpntcIiIJGNC/74TJEw8oOvKIj/3Dk+EBjjziY42XX7p/UVlZ3wkJlfQg\n8At3H0M8wvHlwOnEYxluAc7IWvZCYKaZDQeeBL7p7gcCZwGzzGxU1rJHAYds56qqdezFP5vZcjO7\nzcxKdrVwBZeISALKSgvHX3Tevg0dLXPx+ZUNA8oKxydU0jHEV064+xriZ8lWhTEPHwYugw+HIzkS\nmEM8avJb7r4wrLeCeIyuC7K2O8/dt25nnx2NvbjT1FQoIpKArS2Z8n0rStZ3tMw+I0qatrZkBne0\nTDc6G7jWzIYBW4kffp49KsdSM9ubeBTkhe6+PoxgvJ+ZZQ/bXgrUZr1et70d7mDsxZ2m4BIRSUCf\ngqju9dWbCg+oLNvueEVvvLWpsE9BVNfTtYSrqJ8Cn3f3X4Zpf2qd7+5uZi8Qh9aFwPQwazXwN3c/\nuhP73NHYiztNTYUiIgmob2ia+8hjr5d2tMxPHq0t3VjfNDeBcvYk7ljxFwAzOxfYD8ge8rqa+Epo\nFLAwTPsFMNrMPhvWKzOzB83skJ3YZ+vYixe2rsu2Yy/uNAWXiEgCNr7fPGvGzFVb/rhkXbtDOf9x\nybriBx5+dUt9ffOsbt71XWa2Iutrobu/BMwAlpvZS8ABwL8C15lZa+eQucAw4oF7mwDc/T3iJsY7\nQnPhEuKrsB2OgejuDcSdP641Mw/r/gn45q4ekIY10bAmItI5uzysSevnuC6/dP+ii8+vbNhnREnT\nG29tKvzJo7WlDzz86pbXV2/Km89xhUF8XwXOybdRkHWPS0QkIZlM5vkoik7+f99fMeG+h1aN39qS\nGdynIKrbWN80o76++5+c0UVfAlblW2iBgktEJFEhnKbzUYeHvGJmA4mb8d4j7piRdxRcIiLyIXff\nQNwhI2+pc4aIiKSKgktERFJFwSUiIqmi4BIRkVRRcImISKqoV6GIyG4qD0dAHgX8ANg/TPo1cK27\ntzvUy/boiktEJEFRFFUUlRbdUDqk7MWSwSWvlg4pe7GotOiGKIp6wyN8HgN+HcbyOix8XberG9EV\nl4hIQqIo+kzZ0LIZo08bUzTq+KqGsqH919e/+37hyv+smbxi4csToyhK7JFPSY+AbGZ9iD90PR/i\nZxea2X8BB+9q7briEhFJQBRFFWVDy2aceNMpmU9ecsSGAXuVNxX0KWDAXuVNn7zkiA0n3nRKpmxo\n2YwEr7wSHQHZ3be6+5zwsN3W58WeEba3SxRcIiIJKCwpnDD6tDFFQw8a1u79nKEHDWsc/fkxRYXF\nhRPam98DcjECMmY2xMxWAsuJxwTb5WFcFFwiIgkoLC4aP+r4qoaOlhl1QlVDYUnh+IRKOht41sxq\nwhAln+CjTKgGTgkjIF9AGAEZ+HAE5NYv4iusQVnb3e4IyADuvtbdRwEVwMeBH+5q4brHJSKSgExL\nS3nZ0P7rO1qmbM+ypkxLZnBP15KjEZAHAucCD7p7xt3Xmdn9wI+AK3ZlW7riEhFJQFRQUFf/7vuF\nHS1T/159YVQQ1SVQTi5GQN4CfBf4Qli3D/FV3192tXgFl4hIApoat8xd+Z81pR0ts3JxTWnTpqZd\nvuezA/kyAvImYBww2cxeA14hbmKcsqsHpBGQNQKyiHTOLo2AHHoVPnPiTadk2uug8e7yNcW/+vYv\no/p360/OhwElNQKyiEgvl8lkVkdRNPlX3/7ljNGfHzNw1AlVDWV7ljXVv1dfuHJxTemKn7+8pf7d\n+sn5EFqBRkAWEentMpnM81EUnfzXn7444eWnl47PtGQGRwVRXdOmphlNjU2z8iG0NAKyiIhsI4TT\ndD7qqZdXNAKyiIhIN1NwiYhIqii4REQkVRK/x2VmXwTuJH5y8O1h2hDiJwqPBVqAecD17t4SumTe\nRvwwR4ifp3W5u68N604EphIfyzrgGnd/IcFDEhGRBCV6xWVm9wAnAivazLqPOHRGAYcDJ/DRI0Cu\nCq8PB6qAtcC9YXuHAncD57t7VZj+uJkV9eyRiIhIriTdVPiIu18AvN86wcz6E38S+9bw/KqNxGPE\ntH56eyJwj7vXuXuGuCfOOWZWGpZZ4O5LAdx9JvGHAo9L6oBERCRZiQaXu/+2nclVxGGzKmvaK3w0\nuNjo8LrVKuK6D2xnHkANnRiYTEQkCVEUVQwoLLxhr+LiF4ftscerexUXvzigsLBHRkA2s1ozO6+7\nt9sdzGxBGHhyl+XD57hKgc1hDJhWjWF66/wPH48S7nttDtO3mdfOuiIieSOKos+MLCmeMbGysui8\nkRUNFSXF61dvaix87M3Vk2fW1iY6AnIumdkXgIM6u34+BFc90M/MCrLCqzRMb51f3LpweKJwvzB9\nm3ntrCsikheiKKoYWVI848EjP5U5YvDgDa3TK8tKm647yDYcN2zP4sv++MKMKIoSeVahmR1MfFtm\nKFACPA58FTgFmAmMaH24rpldAUxy96PM7J+IB6AcSPyE+a+5+1NhuVrijnYXEXfA22YU5LDMCOIH\n+n4dmNaZ2vOhO/wrwFa2/aT2QcBL4ftlgGXNM6AZ8LbzzCwibj58CRGRPNK/b98JEysri44YPLjd\nEZCPGDy48dLKfYvK+vZNagTkB4FfuPsY4hGOLwdOB54hHoLkjKxlLwRmmtlw4Engm+5+IHFv71lm\nlv37+yjgkPZCK7ifOLj+p7OF5zy43L0BeAyYamZReE7WVcBDYZFq4GozKw/BNJX4MfuNwCzgtKyx\nYCYTX209l+QxiIjsSGnfvuPPG1nR4QjI548c2VDWt29SIyAfQ3zlhLuvIb4QqAotXw8Dl8GHg04e\nCcwh7kj3lrsvDOutIB6j64Ks7c5z963t7dDMLgOa3f3hrhSeWFNhaOJbFl7uA4wxs8nAE8RPIb4f\nWEl89TWHOLAgHjNmf+KHPkbh3ykA7v6ymV0JzAld4N8GznL35iSOSURkZ7VkMuUVJcUdjoA8oqS4\nqSXT8yPuN8Z9AAANkklEQVQgB2cD15rZMOLfu/sQNxdC/Pt3qZntTTwK8kJ3X29mg4D9wlhcrUqB\n2qzX69rbmZlVADcRB2aXJBZcIYFHd7DIudtZrwW4IXy1N/8R4JEuFygi0oMKoqhu9abGwsqy0qbt\nLfPWpsbCgqjnR0AOV1E/BT7v7r8M0/7UOt/d3cxeIA6tC/nogcCrgb+5+9Gd2O3pQBnwezMD2AMY\nEu6Lfc7dX9/ZDeW8qVBEpDdoaG6e+9ibqzvs8fzom2+W1jc3d/cIyO3Zk7hjxV8AzOxcYD+gf9Yy\n1cC1xP0PFoZpvwBGm9lnw3plZvZg1u2a7XL3+9x9qLtXunslcSCuDq93OrRAwSUikoj3m5tnzayt\n3bJk/fq2PaEBWLJ+ffHDta9vqW9untXNu77LzFZkfS1095eIb8MsN7OXgAOIO0xcZ2atnUPmAsOI\n+xQ0Abj7e8RNjHeE5sIlxFdhS7u55g5FmUwmyf3lDTOrBF5bvHgxFRXd/rk/Edn9Rbu8Qvgc16WV\n+xadP3Jkw4iS4qa3NjUWPvrmm6UP176+5c1NjXnzOa7wnNhXgXPybRTkfPgcl4hIr9A6AvLdr6yc\n8OCrteNbMpnBBVFUV9/cPKO+uTkvRkDO8iVgVb6FFii4REQSle8jIIePJC0B3iO+D5V3FFwiIvIh\nd9/Atg+EyDvqnCEiIqmi4BIRkVRRcImISKoouEREJFUUXCIikioKLhERSRUFl4iIpIqCS0REUkXB\nJSIiqaLgEhGRVFFwiYhIqii4REQkVRRcIiKSKgouERFJFQWXiIikioJLRERSRcElIiKpouASEZFU\nUXCJiEiqKLhERCRVFFwiIpIqCi4REUkVBZeIiKSKgktERFJFwSUiIqmi4BIRkVRRcImISKoouERE\nJFUUXCIikioKLhERSRUFl4iIpIqCS0REUkXBJSIiqaLg6kbV1dWM3Hs4w0qL2bNkD4aVFjNy7+FU\nV1fnujSRXkM/h7u/vrkuoJWZNQBvA81Zk88A/g48AIwFWoB5wPXu3mJmBcBtwFlh+WXA5e6+NrHC\ng0suuYRn5z3J+KpKxn3uMIYPKOWdjQ0s8Df4+jVXs2jRImbPnp10WSK9in4Oe4e8CC4zKwRKgKPd\n/b028x4D1gGjgP7Ac8AVwL3AVcAJwOHARmBGmH5BYsUT/4X37Lwnufv4Ixk7YsiH0ysG9WfKUQdz\nzMhhfHnek1RXVzNp0qQkSxPpNfRz2HvkS1PhwPDvhuyJZtYfOBu41d0z7r4RuAeYEBaZCNzj7nXu\nngGmA+eYWWlCdQNw8403ML6qcpsflmxjRwxhfFUlN994Q5JlifQq+jnsPfIluAYRNxH+2MyWmtmf\nzeyLQBUQAauyln0FODh8Pzq8brWK+JgO7PmSP7Klro5xtk+Hy4yzfdhSV5dQRSK9j34Oe498Ca7N\nwCzgLncfC0wmvnoaB2x295asZRuB1iuq0vAagLDc5qz5iWjJZBg+oONdDhtQQktLJqGKRHof/Rz2\nHnkRXO7+urt/wd3/GF6/CPwEOALoFzphtCoF6sP39UBx6wwz6wP0y5qfiIIo4p2NDR0us2bjJgoK\nooQqEul99HPYe+RFcJlZuZm1bd4rAN4FthJ3zGh1EPBS+H4ZYNmbIm5y9B4qtV1F5eUs8Dc6XGaB\nv0FReXlCFYn0Pvo57D3yIriIu7r/0cwMwMxGEfcMfAJ4DJhqZpGZDSTuSfhQWK8auDoEXwRMBea4\ne2PbHfSkW6ZNZ25NLUvfar8X/tK31jK3ppZbpk1PsiyRXkU/h71HXnSHd/ffmdl1wBOhuW8LMNXd\nF5rZH4D7gZXEV19ziAML4u7v+wNLiDtxLAGmJFw+kyZNYtGiRXy59fMjtg/DBpSwZuMmFvgbzK2p\n5bgzz1YXXJEepJ/D3iPKZHrnjUozqwReW7x4MRUVFd2yzerqam6+8Qa21NXR0pKhoCCiqLycW6ZN\n1w+LSEIS/DnUzbIcUXB1Y3CJSK+i4MqRfLnHJSIislMUXCIikioKLhERSRUFl4iIpIqCS0REUkXB\nJSIiqaLgEhGRVFFwiYhIqii4REQkVRRcIiKSKgouERFJFQWXiIikioJLRERSRcElIiKpouASEZFU\nUXCJiEiqKLhERCRVFFwiIpIqCi4REUkVBZeIiKSKgktERFJFwSUiIqmi4BIRkVRRcImISKoouERE\nJFUUXCIikioKLhERSRUFl4iIpIqCS0REUkXBJSIiqaLgEhGRVFFwiYhIqii4REQkVRRcIiKSKgou\nERFJFQWXiIikioJLRERSRcElIiKp0jfXBXSVmX0K+D4wBGgCbnX3mbmtSkREekqqr7jMrB/wBPBD\ndx8FnAfcbWaH5LYyERHpKakOLuAEAHf/cfh3GbAAuCiXRYmISM9Je3CNBmraTHsFODgHtYiISALS\nfo+rFGhsM60xTN+RPgDvvPNOd9ckIr3ACSecUAmsdvfmXNfS26Q9uOqB4jbTSsP0HdkL4JJLLunu\nmkSkd3gN2A+ozXEdvU7ag2sZcF2baQcBL+3Eui8AxwJvA1u7uS4R6R1W57qA3ijKZDK5rqHTzKwQ\nWAl8090fMrOPA78BjnR3z211IiLSE1IdXABm9gngXmBP4APiEPtZbqsSEZGekvrgEhGR3iXt3eFF\nRKSXUXCJiEiqKLhERCRVFFwiIpIqaf8cV6fk6xPlzayB+HNl2Z/EPwP4O/AAMBZoAeYB17t7i5kV\nALcBZ4XllwGXu/vaHq71i8CdwDfc/fYwbUhn6zSzicBU4vfkOuAad38hoboXAIcBG7MWvcXdZ+e6\nbjM7AZgGlBM/7eVed78zn891BzXn83k+Ffg2UAZkgPvc/a58Ps+9Wa+74srXJ8qHz6SVAEe7++is\nrxrgPuI3/ijgcOKHC18RVr0qvD4cqALWEn88oCdrvQc4EVjRZlan6jSzQ4G7gfPdvSpMf9zMihKq\neyDwlTbnfXau6zaz4cBTwI3uPho4Ffg3MzuaPD3XO6g5n8/zY621AeOAW8zsWPL0PPd2vS64yN8n\nyg8M/27Inmhm/YGzia8KM+6+EbgHmBAWmQjc4+517p4BpgPnmNnOPK+xsx5x9wuA97upzgnAAndf\nChCufiPguJ6uOxhIm/OeJZd1bwUudffFYfuriD9w/2ny91xvr+ZDyd/znAEucfffhe2/Svzw7k+Q\nv+e5V+uNTYXbe6L8J3NQS7ZBxE2EPw5/rW0GfgQsIX7Dr8paNvsJ+KPD61ariP8gORB4sScKdfff\ntjO5is7XORr4c5vt1YR1n+mGkoHt1g3xub/azKYTX/U+TdyUuCmXdbv7e8StAwCY2QHEjzR7kTw9\n1x3U/DvgG+TneV5DfJXYWvPxwL7A8+Tpee7teuMVV1eeKN+TNgOzgLvcfSwwmfgvuHHAZndvyVo2\nu95tjicst5nkj6eUzteZ6/+Tp4BHgU8R/0V8LPE9GtrWlqu6zawCmA/cSnyFkPfnOrvmcOWR1+fZ\nzE4zszeBnxI3B5aQgvPcG/XG4OrKE+V7jLu/7u5fcPc/htcvAj8BjgD6hRvBrbLr3eZ4zKwP0I/k\nj6eezteZ0/8Td7/S3We7e0v46/t24iYi2taWi7rN7JPA74Efu/u3SMG5bqfmvD/P7r7Q3UcSB+p0\n4LPk+XnurXpjcC0jvpTPtrNPlO8xZlZuZm3rKgDeJb5vMCprena9ywDL3hRxk2PSDxl+hc7Xuc08\nM4uIm1p6/P/EzIrC8y6zFRD3NqVtbSRcdwiAhcC17v7dMDmvz3V7NefzebbYGa2v3X05ce/BT5PH\n57k3643B9Wug2cy+ABCeKH8yMLvDtXreWOCPZmYAZjYKuID4fsFjwFQzi8xsIHFvpofCetXE9w3K\nww/HVGCOu7dtpuhR7t7QhTpnAadl9eycTPyX6XMJlF4I/NrMLgQwszLgGuDxXNdtZnsQN61d7VkP\njs7nc729msnj80x8j/Mn4d4y4XyeSHyPKy/Pc2/XKx+ya3n6RHkzuxz4KvFnX7YAd7v7/WY2GLif\nuJfTVmAO8U3tTGjGmAacS3wjeQkwxd3reqjGPsR/TQLsQ/zDuJ44YG/rbJ1mdhFwE1BE/Fm2q1p7\nZCVQ99PA94h/gWWIe5ne5O6Nuaw7bHsW/9iZaA5xV+u8O9c7qHkReXiew/YnAl8n/tmLiK+4vgb0\nJw/Pc2/XK4NLRETSqzc2FYqISIopuEREJFUUXCIikioKLhERSRUFl4iIpIqCS0REUkXBJSIiqaLg\nEgnMbISZrTOzL7WZXmxmbmb/nqvaROQjCi6RwN3fAv4P8N3WR28FtxI/yeSGnBQmItvQkzNE2jCz\n+4GPA58BjgF+Dhzl7npAqkge0BWXyD+6FignHtriIeDrCi2R/KErLpF2mNkRwAvEY0odE4ZmF5E8\noCsukfb9E7CGeLiZytyWIiLZdMUl0kYY9uZ3wP8iHsK9CvhcmyHcRSRHdMUlksXMSoBHgO+5+5+A\nfwb2Ba7PaWEi8iEFl8i27gQ2AbcAhEEBJwPfCqNli0iOqalQJDCzs4lHuD3c3Ze1mfcfwNHAEe6+\nORf1iUhMwSUiIqmipkIREUkVBZeIiKSKgktERFJFwSUiIqmi4BIRkVRRcImISKoouEREJFUUXCIi\nkioKLhERSZX/DzOvUBxuxMVGAAAAAElFTkSuQmCC\n",
      "text/plain": [
       "<matplotlib.figure.Figure at 0x7ff4787d76d8>"
      ]
     },
     "metadata": {},
     "output_type": "display_data"
    }
   ],
   "source": [
    "gp.plot_data(geo_data, direction=\"z\")\n",
    "plt.xlim(0,3000)\n",
    "plt.ylim(0,3000);"
   ]
  },
  {
   "cell_type": "markdown",
   "metadata": {},
   "source": [
    "## Compile the interpolator function\n",
    "\n",
    "Now that we have some input data, the next step is to compile the interpolator function of GemPy with the imported model setup and data:"
   ]
  },
  {
   "cell_type": "code",
   "execution_count": 9,
   "metadata": {},
   "outputs": [
    {
     "name": "stdout",
     "output_type": "stream",
     "text": [
      "Level of Optimization:  fast_compile\n",
      "Device:  cpu\n",
      "Precision:  float32\n"
     ]
    }
   ],
   "source": [
    "interp_data = gp.InterpolatorInput(geo_data, u_grade=[0,3])"
   ]
  },
  {
   "cell_type": "markdown",
   "metadata": {},
   "source": [
    "Afterwards we can compute the geological model:"
   ]
  },
  {
   "cell_type": "code",
<<<<<<< HEAD
   "execution_count": 10,
   "metadata": {},
   "outputs": [],
   "source": [
    "solution = gp.compute_model(interp_data)"
   ]
  },
  {
   "cell_type": "markdown",
   "metadata": {},
   "source": [
    "**alternative:** use the more convoluted option of directly passing the input data to the interpolation function:"
   ]
  },
  {
   "cell_type": "code",
   "execution_count": 10,
   "metadata": {},
   "outputs": [],
=======
   "execution_count": 43,
   "metadata": {
    "scrolled": true
   },
   "outputs": [
    {
     "ename": "ValueError",
     "evalue": "all the input array dimensions except for the concatenation axis must match exactly\nApply node that caused the error: Join(TensorConstant{0}, TensorConstant{[]}, IncSubtensor{Set;int64, int64}.0)\nToposort index: 72\nInputs types: [TensorType(int8, scalar), TensorType(float32, matrix), TensorType(float32, matrix)]\nInputs shapes: [(), (0, 2), (1, 4)]\nInputs strides: [(), (8, 4), (16, 4)]\nInputs values: [array(0, dtype=int8), array([], shape=(0, 2), dtype=float32), array([[ 1.004668  ,  0.84510237,  0.94744998,  0.89231473]], dtype=float32)]\nInputs type_num: [1, 11, 11]\nOutputs clients: [['output']]\n\nBacktrace when the node is created(use Theano flag traceback.limit=N to make it longer):\n  File \"/home/alexanderschaaf/anaconda3/lib/python3.6/site-packages/ipykernel/zmqshell.py\", line 533, in run_cell\n    return super(ZMQInteractiveShell, self).run_cell(*args, **kwargs)\n  File \"/home/alexanderschaaf/anaconda3/lib/python3.6/site-packages/IPython/core/interactiveshell.py\", line 2718, in run_cell\n    interactivity=interactivity, compiler=compiler, result=result)\n  File \"/home/alexanderschaaf/anaconda3/lib/python3.6/site-packages/IPython/core/interactiveshell.py\", line 2822, in run_ast_nodes\n    if self.run_code(code, result):\n  File \"/home/alexanderschaaf/anaconda3/lib/python3.6/site-packages/IPython/core/interactiveshell.py\", line 2882, in run_code\n    exec(code_obj, self.user_global_ns, self.user_ns)\n  File \"<ipython-input-9-bbe388529151>\", line 1, in <module>\n    interp_data = gp.InterpolatorInput(geo_data, u_grade=[0,3])\n  File \"../gempy/DataManagement.py\", line 962, in __init__\n    self.th_fn = self.compile_th_fn(compute_all=compute_all)\n  File \"../gempy/DataManagement.py\", line 982, in compile_th_fn\n    compute_all=compute_all),\n  File \"../gempy/theanograf.py\", line 1408, in compute_geological_model\n    pfai = T.vertical_stack(pfai_fault, pfai_lith)\n\nDebugprint of the apply node: \nJoin [id A] <TensorType(float32, matrix)> ''   \n |TensorConstant{0} [id B] <TensorType(int8, scalar)>\n |TensorConstant{[]} [id C] <TensorType(float32, matrix)>\n |IncSubtensor{Set;int64, int64} [id D] <TensorType(float32, matrix)> ''   \n   |IncSubtensor{Set;int64, int64} [id E] <TensorType(float32, matrix)> ''   \n   | |for{cpu,scan_fn}.1 [id F] <TensorType(float32, matrix)> ''   \n   | | |Elemwise{minimum,no_inplace} [id G] <TensorType(int64, scalar)> ''   \n   | | | |Elemwise{minimum,no_inplace} [id H] <TensorType(int64, scalar)> ''   \n   | | | | |Elemwise{minimum,no_inplace} [id I] <TensorType(int64, scalar)> ''   \n   | | | | | |Elemwise{minimum,no_inplace} [id J] <TensorType(int64, scalar)> ''   \n   | | | | | | |Elemwise{minimum,no_inplace} [id K] <TensorType(int64, scalar)> ''   \n   | | | | | | | |Elemwise{minimum,no_inplace} [id L] <TensorType(int64, scalar)> ''   \n   | | | | | | | | |Subtensor{int64} [id M] <TensorType(int64, scalar)> ''   \n   | | | | | | | | | |Shape [id N] <TensorType(int64, vector)> ''   \n   | | | | | | | | | | |Subtensor{int64:int64:} [id O] <TensorType(int64, vector)> ''   \n   | | | | | | | | | |   |Subtensor{int64::} [id P] <TensorType(int64, vector)> ''   \n   | | | | | | | | | |   | |Length of interfaces in every series [id Q] <TensorType(int64, vector)>\n   | | | | | | | | | |   | |Constant{0} [id R] <int64>\n   | | | | | | | | | |   |Constant{0} [id R] <int64>\n   | | | | | | | | | |   |Constant{-1} [id S] <int64>\n   | | | | | | | | | |Constant{0} [id R] <int64>\n   | | | | | | | | |Subtensor{int64} [id T] <TensorType(int64, scalar)> ''   \n   | | | | | | | |   |Shape [id U] <TensorType(int64, vector)> ''   \n   | | | | | | | |   | |Subtensor{int64::} [id V] <TensorType(int64, vector)> ''   \n   | | | | | | | |   |   |Subtensor{int64::} [id P] <TensorType(int64, vector)> ''   \n   | | | | | | | |   |   |Constant{1} [id W] <int64>\n   | | | | | | | |   |Constant{0} [id R] <int64>\n   | | | | | | | |Subtensor{int64} [id X] <TensorType(int64, scalar)> ''   \n   | | | | | | |   |Shape [id Y] <TensorType(int64, vector)> ''   \n   | | | | | | |   | |Subtensor{int64:int64:} [id Z] <TensorType(int64, vector)> ''   \n   | | | | | | |   |   |Subtensor{int64::} [id BA] <TensorType(int64, vector)> ''   \n   | | | | | | |   |   | |Length of foliations in every series [id BB] <TensorType(int64, vector)>\n   | | | | | | |   |   | |Constant{0} [id R] <int64>\n   | | | | | | |   |   |Constant{0} [id R] <int64>\n   | | | | | | |   |   |Constant{-1} [id S] <int64>\n   | | | | | | |   |Constant{0} [id R] <int64>\n   | | | | | | |Subtensor{int64} [id BC] <TensorType(int64, scalar)> ''   \n   | | | | | |   |Shape [id BD] <TensorType(int64, vector)> ''   \n   | | | | | |   | |Subtensor{int64::} [id BE] <TensorType(int64, vector)> ''   \n   | | | | | |   |   |Subtensor{int64::} [id BA] <TensorType(int64, vector)> ''   \n   | | | | | |   |   |Constant{1} [id W] <int64>\n   | | | | | |   |Constant{0} [id R] <int64>\n   | | | | | |Subtensor{int64} [id BF] <TensorType(int64, scalar)> ''   \n   | | | | |   |Shape [id BG] <TensorType(int64, vector)> ''   \n   | | | | |   | |Subtensor{int64:int64:} [id BH] <TensorType(int64, vector)> ''   \n   | | | | |   |   |Subtensor{int64::} [id BI] <TensorType(int64, vector)> ''   \n   | | | | |   |   | |List with the number of formations [id BJ] <TensorType(int64, vector)>\n   | | | | |   |   | |Constant{0} [id R] <int64>\n   | | | | |   |   |Constant{0} [id R] <int64>\n   | | | | |   |   |Constant{-1} [id S] <int64>\n   | | | | |   |Constant{0} [id R] <int64>\n   | | | | |Subtensor{int64} [id BK] <TensorType(int64, scalar)> ''   \n   | | | |   |Shape [id BL] <TensorType(int64, vector)> ''   \n   | | | |   | |Subtensor{int64::} [id BM] <TensorType(int64, vector)> ''   \n   | | | |   |   |Subtensor{int64::} [id BI] <TensorType(int64, vector)> ''   \n   | | | |   |   |Constant{1} [id W] <int64>\n   | | | |   |Constant{0} [id R] <int64>\n   | | | |Subtensor{int64} [id BN] <TensorType(int64, scalar)> ''   \n   | | |   |Shape [id BO] <TensorType(int64, vector)> ''   \n   | | |   | |Subtensor{int64::} [id BP] <TensorType(int64, vector)> ''   \n   | | |   |   |Subtensor{int64::} [id BQ] <TensorType(int64, vector)> ''   \n   | | |   |   | |Grade of the universal drift [id BR] <TensorType(int64, vector)>\n   | | |   |   | |Constant{0} [id R] <int64>\n   | | |   |   |Constant{0} [id R] <int64>\n   | | |   |Constant{0} [id R] <int64>\n   | | |Subtensor{:int64:} [id BS] <TensorType(int64, vector)> ''   \n   | | | |Subtensor{int64:int64:} [id O] <TensorType(int64, vector)> ''   \n   | | | |ScalarFromTensor [id BT] <int64> ''   \n   | | |   |Elemwise{minimum,no_inplace} [id G] <TensorType(int64, scalar)> ''   \n   | | |Subtensor{:int64:} [id BU] <TensorType(int64, vector)> ''   \n   | | | |Subtensor{int64::} [id V] <TensorType(int64, vector)> ''   \n   | | | |ScalarFromTensor [id BT] <int64> ''   \n   | | |Subtensor{:int64:} [id BV] <TensorType(int64, vector)> ''   \n   | | | |Subtensor{int64:int64:} [id Z] <TensorType(int64, vector)> ''   \n   | | | |ScalarFromTensor [id BT] <int64> ''   \n   | | |Subtensor{:int64:} [id BW] <TensorType(int64, vector)> ''   \n   | | | |Subtensor{int64::} [id BE] <TensorType(int64, vector)> ''   \n   | | | |ScalarFromTensor [id BT] <int64> ''   \n   | | |Subtensor{:int64:} [id BX] <TensorType(int64, vector)> ''   \n   | | | |Subtensor{int64:int64:} [id BH] <TensorType(int64, vector)> ''   \n   | | | |ScalarFromTensor [id BT] <int64> ''   \n   | | |Subtensor{:int64:} [id BY] <TensorType(int64, vector)> ''   \n   | | | |Subtensor{int64::} [id BM] <TensorType(int64, vector)> ''   \n   | | | |ScalarFromTensor [id BT] <int64> ''   \n   | | |Subtensor{:int64:} [id BZ] <TensorType(int64, vector)> ''   \n   | | | |Subtensor{int64::} [id BP] <TensorType(int64, vector)> ''   \n   | | | |ScalarFromTensor [id BT] <int64> ''   \n   | | |IncSubtensor{Set;:int64:} [id CA] <TensorType(float32, 3D)> ''   \n   | | | |AllocEmpty{dtype='float32'} [id CB] <TensorType(float32, 3D)> ''   \n   | | | | |Elemwise{add,no_inplace} [id CC] <TensorType(int64, scalar)> ''   \n   | | | | | |Elemwise{minimum,no_inplace} [id G] <TensorType(int64, scalar)> ''   \n   | | | | | |Subtensor{int64} [id CD] <TensorType(int64, scalar)> ''   \n   | | | | |   |Shape [id CE] <TensorType(int64, vector)> ''   \n   | | | | |   | |Rebroadcast{0} [id CF] <TensorType(float32, 3D)> ''   \n   | | | | |   |   |InplaceDimShuffle{x,0,1} [id CG] <TensorType(float32, (True, False, False))> ''   \n   | | | | |   |     |Alloc [id CH] <TensorType(float32, matrix)> 'final block of lithologies init'   \n   | | | | |   |Constant{0} [id R] <int64>\n   | | | | |Subtensor{int64} [id CI] <TensorType(int64, scalar)> ''   \n   | | | | | |Shape [id CE] <TensorType(int64, vector)> ''   \n   | | | | | |Constant{1} [id W] <int64>\n   | | | | |Subtensor{int64} [id CJ] <TensorType(int64, scalar)> ''   \n   | | | |   |Shape [id CE] <TensorType(int64, vector)> ''   \n   | | | |   |Constant{2} [id CK] <int64>\n   | | | |Rebroadcast{0} [id CF] <TensorType(float32, 3D)> ''   \n   | | | |ScalarFromTensor [id CL] <int64> ''   \n   | | |   |Subtensor{int64} [id CD] <TensorType(int64, scalar)> ''   \n   | | |Elemwise{minimum,no_inplace} [id G] <TensorType(int64, scalar)> ''   \n   | | |Coordinates of the grid points to interpolate [id CM] <TensorType(float32, matrix)>\n   | | |Range [id CN] <TensorType(float32, scalar)>\n   | | |Covariance at 0 [id CO] <TensorType(float32, scalar)>\n   | | |<TensorType(float32, scalar)> [id CP] <TensorType(float32, scalar)>\n   | | |<TensorType(float32, scalar)> [id CQ] <TensorType(float32, scalar)>\n   | | |<TensorType(float32, scalar)> [id CR] <TensorType(float32, scalar)>\n   | | |<TensorType(float32, matrix)> [id CS] <TensorType(float32, matrix)>\n   | | |Value of the formation [id CT] <TensorType(int64, vector)>\n   | | |<TensorType(int64, vector)> [id CU] <TensorType(int64, vector)>\n   | | |<TensorType(float32, vector)> [id CV] <TensorType(float32, vector)>\n   | | |Position of the dips [id CW] <TensorType(float32, matrix)>\n   | | |Rest of the points of the layers [id CX] <TensorType(float32, matrix)>\n   | | |Reference points for every layer [id CY] <TensorType(float32, matrix)>\n   | | |Angle of every dip [id CZ] <TensorType(float32, vector)>\n   | | |Azimuth [id DA] <TensorType(float32, vector)>\n   | | |Polarity [id DB] <TensorType(float32, vector)>\n   | |Elemwise{add,no_inplace} [id DC] <TensorType(float32, scalar)> ''   \n   | | |Subtensor{int64, int64} [id DD] <TensorType(float32, scalar)> ''   \n   | | | |for{cpu,scan_fn}.1 [id F] <TensorType(float32, matrix)> ''   \n   | | | |Constant{0} [id R] <int64>\n   | | | |Constant{0} [id R] <int64>\n   | | |Elemwise{mul,no_inplace} [id DE] <TensorType(float32, scalar)> ''   \n   | |   |Subtensor{int64, int64} [id DD] <TensorType(float32, scalar)> ''   \n   | |   |TensorConstant{0.00100000..0474974513} [id DF] <TensorType(float32, scalar)>\n   | |Constant{0} [id R] <int64>\n   | |Constant{0} [id R] <int64>\n   |Elemwise{sub,no_inplace} [id DG] <TensorType(float32, scalar)> ''   \n   | |Subtensor{int64, int64} [id DH] <TensorType(float32, scalar)> ''   \n   | | |IncSubtensor{Set;int64, int64} [id E] <TensorType(float32, matrix)> ''   \n   | | |Constant{-1} [id S] <int64>\n   | | |Constant{-1} [id S] <int64>\n   | |Elemwise{mul,no_inplace} [id DI] <TensorType(float32, scalar)> ''   \n   |   |Subtensor{int64, int64} [id DJ] <TensorType(float32, scalar)> ''   \n   |   | |IncSubtensor{Set;int64, int64} [id E] <TensorType(float32, matrix)> ''   \n   |   | |Constant{0} [id R] <int64>\n   |   | |Constant{0} [id R] <int64>\n   |   |TensorConstant{0.00100000..0474974513} [id DF] <TensorType(float32, scalar)>\n   |Constant{-1} [id S] <int64>\n   |Constant{-1} [id S] <int64>\n\nInner graphs of the scan ops:\n\nfor{cpu,scan_fn}.1 [id F] <TensorType(float32, matrix)> ''   \n >AdvancedIncSubtensor{inplace=False,  set_instead_of_inc=True} [id DK] <TensorType(float32, matrix)> ''   \n > |AdvancedIncSubtensor{inplace=False,  set_instead_of_inc=True} [id DL] <TensorType(float32, matrix)> ''   \n > | |final block of lithologies init[t-1] [id DM] <TensorType(float32, matrix)> -> [id CA]\n > | |Sum{axis=[0], acc_dtype=int64} [id DN] <TensorType(int64, vector)> 'The chunk of block model of a specific series'   \n > | |TensorConstant{0} [id DO] <TensorType(int64, scalar)>\n > | |Subtensor{int64} [id DP] <TensorType(int64, vector)> ''   \n > |   |Nonzero [id DQ] <TensorType(int64, matrix)> ''   \n > |   | |Elemwise{Cast{int8}} [id DR] <TensorType(int8, vector)> ''   \n > |   |   |Join [id DS] <TensorType(float32, vector)> ''   \n > |   |     |TensorConstant{0} [id DT] <TensorType(int8, scalar)>\n > |   |     |Elemwise{eq,no_inplace} [id DU] <TensorType(bool, vector)> 'Yet simulated LITHOLOGY node'   \n > |   |     |Alloc [id DV] <TensorType(float32, vector)> ''   \n > |   |       |TensorConstant{1.0} [id DW] <TensorType(float32, scalar)>\n > |   |       |Elemwise{mul,no_inplace} [id DX] <TensorType(int64, scalar)> ''   \n > |   |         |TensorConstant{2} [id DY] <TensorType(int8, scalar)>\n > |   |         |Subtensor{int64} [id DZ] <TensorType(int64, scalar)> ''   \n > |   |           |Shape [id EA] <TensorType(int64, vector)> ''   \n > |   |           | |Rest of the points of the layers_copy [id EB] <TensorType(float32, matrix)> -> [id CX]\n > |   |           |Constant{0} [id EC] <int64>\n > |   |Constant{0} [id EC] <int64>\n > |Elemwise{add,no_inplace} [id ED] <TensorType(float32, vector)> 'Value of the potential field at every point'   \n > |TensorConstant{1} [id EE] <TensorType(int64, scalar)>\n > |Subtensor{int64} [id DP] <TensorType(int64, vector)> ''   \n >AdvancedIncSubtensor1{no_inplace,set} [id EF] <TensorType(float32, vector)> ''   \n > |<TensorType(float32, vector)> [id EG] <TensorType(float32, vector)> -> [id CV]\n > |Elemwise{add,no_inplace} [id EH] <TensorType(float32, vector)> ''   \n > | |AdvancedSubtensor1 [id EI] <TensorType(float32, vector)> ''   \n > | | |for{cpu,scan_fn} [id EJ] <TensorType(float32, vector)> 'Value of the potential field at the interfaces'   \n > | | |Elemwise{sub,no_inplace} [id EK] <TensorType(int64, vector)> ''   \n > | |   |Subtensor{int64:int64:} [id EL] <TensorType(int64, vector)> ''   \n > | |   | |Value of the formation_copy [id EM] <TensorType(int64, vector)> -> [id CT]\n > | |   | |ScalarFromTensor [id EN] <int64> ''   \n > | |   | | |<TensorType(int64, scalar)> [id EO] <TensorType(int64, scalar)> -> [id BX]\n > | |   | |ScalarFromTensor [id EP] <int64> ''   \n > | |   |   |<TensorType(int64, scalar)> [id EQ] <TensorType(int64, scalar)> -> [id BY]\n > | |   |TensorConstant{(1,) of 1} [id ER] <TensorType(int8, (True,))>\n > | |Reshape{1} [id ES] <TensorType(float32, vector)> ''   \n > |   |Alloc [id ET] <TensorType(float32, row)> ''   \n > |   | |InplaceDimShuffle{0,x} [id EU] <TensorType(float32, (True, True))> ''   \n > |   | | |Rebroadcast{1} [id EV] <TensorType(float32, (True,))> ''   \n > |   | |   |Reshape{1} [id EW] <TensorType(float32, vector)> ''   \n > |   | |     |Elemwise{Cast{float32}} [id EX] <TensorType(float32, scalar)> ''   \n > |   | |     | |Subtensor{int64} [id EY] <TensorType(int64, scalar)> ''   \n > |   | |     |   |Subtensor{int64:int64:} [id EL] <TensorType(int64, vector)> ''   \n > |   | |     |   |Constant{0} [id EC] <int64>\n > |   | |     |TensorConstant{(1,) of -1} [id EZ] <TensorType(int64, (True,))>\n > |   | |Subtensor{int64} [id FA] <TensorType(int64, scalar)> ''   \n > |   | | |Shape [id FB] <TensorType(int64, vector)> ''   \n > |   | | | |Rebroadcast{1} [id EV] <TensorType(float32, (True,))> ''   \n > |   | | |Constant{0} [id EC] <int64>\n > |   | |Subtensor{int64} [id FC] <TensorType(int64, scalar)> ''   \n > |   |   |Shape [id FD] <TensorType(int64, vector)> ''   \n > |   |   | |AdvancedSubtensor1 [id EI] <TensorType(float32, vector)> ''   \n > |   |   |Constant{0} [id EC] <int64>\n > |   |MakeVector{dtype='int64'} [id FE] <TensorType(int64, vector)> ''   \n > |     |Elemwise{mul,no_inplace} [id FF] <TensorType(int64, scalar)> ''   \n > |       |Subtensor{int64} [id FA] <TensorType(int64, scalar)> ''   \n > |       |Subtensor{int64} [id FC] <TensorType(int64, scalar)> ''   \n > |Elemwise{sub,no_inplace} [id EK] <TensorType(int64, vector)> ''   \n\nfor{cpu,scan_fn}.1 [id F] <TensorType(float32, matrix)> ''   \n >AdvancedIncSubtensor{inplace=False,  set_instead_of_inc=True} [id DK] <TensorType(float32, matrix)> ''   \n >AdvancedIncSubtensor1{no_inplace,set} [id EF] <TensorType(float32, vector)> ''   \n\nfor{cpu,scan_fn} [id EJ] <TensorType(float32, vector)> 'Value of the potential field at the interfaces'   \n >Elemwise{true_div,no_inplace} [id FG] <TensorType(float32, scalar)> ''   \n > |Sum{acc_dtype=float64} [id FH] <TensorType(float32, scalar)> ''   \n > | |Subtensor{int32:int32:} [id FI] <TensorType(float32, vector)> ''   \n > |   |<TensorType(float32, vector)> [id FJ] <TensorType(float32, vector)> -> [id FK]\n > |   |ScalarFromTensor [id FL] <int32> ''   \n > |   | |Elemwise{Cast{int32}} [id FM] <TensorType(int32, scalar)> ''   \n > |   |   |<TensorType(int64, scalar)> [id FN] <TensorType(int64, scalar)> -> [id FO]\n > |   |ScalarFromTensor [id FP] <int32> ''   \n > |     |Elemwise{Cast{int32}} [id FQ] <TensorType(int32, scalar)> ''   \n > |       |<TensorType(int64, scalar)> [id FR] <TensorType(int64, scalar)> -> [id FS]\n > |Elemwise{Cast{float32}} [id FT] <TensorType(float32, scalar)> ''   \n >   |Elemwise{sub,no_inplace} [id FU] <TensorType(int64, scalar)> ''   \n >     |<TensorType(int64, scalar)> [id FR] <TensorType(int64, scalar)> -> [id FS]\n >     |<TensorType(int64, scalar)> [id FN] <TensorType(int64, scalar)> -> [id FO]\n\nStorage map footprint:\n - <TensorType(float32, matrix)>, Shared Input, Shape: (9, 1152000), ElemSize: 4 Byte(s), TotalSize: 41472000 Byte(s)\n - Coordinates of the grid points to interpolate, Shared Input, Shape: (1152000, 3), ElemSize: 4 Byte(s), TotalSize: 13824000 Byte(s)\n - Subtensor{::, ::, :int64:}.0, Shape: (1, 2, 1152000), ElemSize: 4 Byte(s), TotalSize: 9216000 Byte(s)\n - Reference points for every layer, Input, Shape: (20, 3), ElemSize: 4 Byte(s), TotalSize: 240 Byte(s)\n - Rest of the points of the layers, Input, Shape: (20, 3), ElemSize: 4 Byte(s), TotalSize: 240 Byte(s)\n - Value of the formation, Shared Input, Shape: (4,), ElemSize: 8 Byte(s), TotalSize: 32 Byte(s)\n - <TensorType(int64, vector)>, Shared Input, Shape: (4,), ElemSize: 8 Byte(s), TotalSize: 32 Byte(s)\n - Position of the dips, Input, Shape: (2, 3), ElemSize: 4 Byte(s), TotalSize: 24 Byte(s)\n - Length of interfaces in every series, Shared Input, Shape: (2,), ElemSize: 8 Byte(s), TotalSize: 16 Byte(s)\n - Length of foliations in every series, Shared Input, Shape: (2,), ElemSize: 8 Byte(s), TotalSize: 16 Byte(s)\n - List with the number of formations, Shared Input, Shape: (2,), ElemSize: 8 Byte(s), TotalSize: 16 Byte(s)\n - Grade of the universal drift, Shared Input, Shape: (2,), ElemSize: 8 Byte(s), TotalSize: 16 Byte(s)\n - <TensorType(float32, vector)>, Shared Input, Shape: (4,), ElemSize: 4 Byte(s), TotalSize: 16 Byte(s)\n - IncSubtensor{Set;int64, int64}.0, Shape: (1, 4), ElemSize: 4 Byte(s), TotalSize: 16 Byte(s)\n - Angle of every dip, Input, Shape: (2,), ElemSize: 4 Byte(s), TotalSize: 8 Byte(s)\n - Azimuth, Input, Shape: (2,), ElemSize: 4 Byte(s), TotalSize: 8 Byte(s)\n - Polarity, Input, Shape: (2,), ElemSize: 4 Byte(s), TotalSize: 8 Byte(s)\n - Constant{0}, Shape: (), ElemSize: 8 Byte(s), TotalSize: 8.0 Byte(s)\n - Constant{1}, Shape: (), ElemSize: 8 Byte(s), TotalSize: 8.0 Byte(s)\n - Constant{-1}, Shape: (), ElemSize: 8 Byte(s), TotalSize: 8.0 Byte(s)\n - Constant{2}, Shape: (), ElemSize: 8 Byte(s), TotalSize: 8.0 Byte(s)\n - Range, Shared Input, Shape: (), ElemSize: 4 Byte(s), TotalSize: 4.0 Byte(s)\n - Covariance at 0, Shared Input, Shape: (), ElemSize: 4 Byte(s), TotalSize: 4.0 Byte(s)\n - <TensorType(float32, scalar)>, Shared Input, Shape: (), ElemSize: 4 Byte(s), TotalSize: 4.0 Byte(s)\n - <TensorType(float32, scalar)>, Shared Input, Shape: (), ElemSize: 4 Byte(s), TotalSize: 4.0 Byte(s)\n - <TensorType(float32, scalar)>, Shared Input, Shape: (), ElemSize: 4 Byte(s), TotalSize: 4.0 Byte(s)\n - TensorConstant{0.0}, Shape: (), ElemSize: 4 Byte(s), TotalSize: 4.0 Byte(s)\n - TensorConstant{0.00100000..0474974513}, Shape: (), ElemSize: 4 Byte(s), TotalSize: 4.0 Byte(s)\n - TensorConstant{2}, Shape: (), ElemSize: 1 Byte(s), TotalSize: 1.0 Byte(s)\n - TensorConstant{-2}, Shape: (), ElemSize: 1 Byte(s), TotalSize: 1.0 Byte(s)\n - TensorConstant{0}, Shape: (), ElemSize: 1 Byte(s), TotalSize: 1.0 Byte(s)\n - Subtensor{::, ::, :int64:}.0, Shape: (0, 0, 1152000), ElemSize: 4 Byte(s), TotalSize: 0 Byte(s)\n - TensorConstant{[]}, Shape: (0, 2), ElemSize: 4 Byte(s), TotalSize: 0 Byte(s)\n TotalSize: 64512751.0 Byte(s) 0.060 GB\n TotalSize inputs: 55296735.0 Byte(s) 0.051 GB\n\n",
     "output_type": "error",
     "traceback": [
      "\u001b[0;31m---------------------------------------------------------------------------\u001b[0m",
      "\u001b[0;31mValueError\u001b[0m                                Traceback (most recent call last)",
      "\u001b[0;32m/home/alexanderschaaf/anaconda3/lib/python3.6/site-packages/theano/compile/function_module.py\u001b[0m in \u001b[0;36m__call__\u001b[0;34m(self, *args, **kwargs)\u001b[0m\n\u001b[1;32m    883\u001b[0m             \u001b[0moutputs\u001b[0m \u001b[0;34m=\u001b[0m\u001b[0;31m\\\u001b[0m\u001b[0;34m\u001b[0m\u001b[0m\n\u001b[0;32m--> 884\u001b[0;31m                 \u001b[0mself\u001b[0m\u001b[0;34m.\u001b[0m\u001b[0mfn\u001b[0m\u001b[0;34m(\u001b[0m\u001b[0;34m)\u001b[0m \u001b[0;32mif\u001b[0m \u001b[0moutput_subset\u001b[0m \u001b[0;32mis\u001b[0m \u001b[0;32mNone\u001b[0m \u001b[0;32melse\u001b[0m\u001b[0;31m\\\u001b[0m\u001b[0;34m\u001b[0m\u001b[0m\n\u001b[0m\u001b[1;32m    885\u001b[0m                 \u001b[0mself\u001b[0m\u001b[0;34m.\u001b[0m\u001b[0mfn\u001b[0m\u001b[0;34m(\u001b[0m\u001b[0moutput_subset\u001b[0m\u001b[0;34m=\u001b[0m\u001b[0moutput_subset\u001b[0m\u001b[0;34m)\u001b[0m\u001b[0;34m\u001b[0m\u001b[0m\n",
      "\u001b[0;31mValueError\u001b[0m: all the input array dimensions except for the concatenation axis must match exactly",
      "\nDuring handling of the above exception, another exception occurred:\n",
      "\u001b[0;31mValueError\u001b[0m                                Traceback (most recent call last)",
      "\u001b[0;32m<ipython-input-43-4f9fae346190>\u001b[0m in \u001b[0;36m<module>\u001b[0;34m()\u001b[0m\n\u001b[0;32m----> 1\u001b[0;31m \u001b[0mlith_block\u001b[0m\u001b[0;34m,\u001b[0m \u001b[0mfault_block\u001b[0m \u001b[0;34m=\u001b[0m \u001b[0mgp\u001b[0m\u001b[0;34m.\u001b[0m\u001b[0mcompute_model\u001b[0m\u001b[0;34m(\u001b[0m\u001b[0minterp_data\u001b[0m\u001b[0;34m)\u001b[0m\u001b[0;34m\u001b[0m\u001b[0m\n\u001b[0m",
      "\u001b[0;32m/home/alexanderschaaf/git/gempy/gempy/GemPy_f.py\u001b[0m in \u001b[0;36mcompute_model\u001b[0;34m(interp_data, u_grade, get_potential_at_interfaces)\u001b[0m\n\u001b[1;32m    500\u001b[0m \u001b[0;34m\u001b[0m\u001b[0m\n\u001b[1;32m    501\u001b[0m     \u001b[0mi\u001b[0m \u001b[0;34m=\u001b[0m \u001b[0minterp_data\u001b[0m\u001b[0;34m.\u001b[0m\u001b[0mget_input_data\u001b[0m\u001b[0;34m(\u001b[0m\u001b[0mu_grade\u001b[0m\u001b[0;34m=\u001b[0m\u001b[0mu_grade\u001b[0m\u001b[0;34m)\u001b[0m\u001b[0;34m\u001b[0m\u001b[0m\n\u001b[0;32m--> 502\u001b[0;31m     \u001b[0mlith_matrix\u001b[0m\u001b[0;34m,\u001b[0m \u001b[0mfault_matrix\u001b[0m\u001b[0;34m,\u001b[0m \u001b[0mpotential_at_interfaces\u001b[0m \u001b[0;34m=\u001b[0m \u001b[0minterp_data\u001b[0m\u001b[0;34m.\u001b[0m\u001b[0mth_fn\u001b[0m\u001b[0;34m(\u001b[0m\u001b[0;34m*\u001b[0m\u001b[0mi\u001b[0m\u001b[0;34m)\u001b[0m\u001b[0;34m\u001b[0m\u001b[0m\n\u001b[0m\u001b[1;32m    503\u001b[0m     \u001b[0;32mif\u001b[0m \u001b[0mlen\u001b[0m\u001b[0;34m(\u001b[0m\u001b[0mlith_matrix\u001b[0m\u001b[0;34m.\u001b[0m\u001b[0mshape\u001b[0m\u001b[0;34m)\u001b[0m \u001b[0;34m<\u001b[0m \u001b[0;36m3\u001b[0m\u001b[0;34m:\u001b[0m\u001b[0;34m\u001b[0m\u001b[0m\n\u001b[1;32m    504\u001b[0m         \u001b[0m_np\u001b[0m\u001b[0;34m.\u001b[0m\u001b[0mexpand_dims\u001b[0m\u001b[0;34m(\u001b[0m\u001b[0mlith_matrix\u001b[0m\u001b[0;34m,\u001b[0m \u001b[0;36m0\u001b[0m\u001b[0;34m)\u001b[0m\u001b[0;34m\u001b[0m\u001b[0m\n",
      "\u001b[0;32m/home/alexanderschaaf/anaconda3/lib/python3.6/site-packages/theano/compile/function_module.py\u001b[0m in \u001b[0;36m__call__\u001b[0;34m(self, *args, **kwargs)\u001b[0m\n\u001b[1;32m    896\u001b[0m                     \u001b[0mnode\u001b[0m\u001b[0;34m=\u001b[0m\u001b[0mself\u001b[0m\u001b[0;34m.\u001b[0m\u001b[0mfn\u001b[0m\u001b[0;34m.\u001b[0m\u001b[0mnodes\u001b[0m\u001b[0;34m[\u001b[0m\u001b[0mself\u001b[0m\u001b[0;34m.\u001b[0m\u001b[0mfn\u001b[0m\u001b[0;34m.\u001b[0m\u001b[0mposition_of_error\u001b[0m\u001b[0;34m]\u001b[0m\u001b[0;34m,\u001b[0m\u001b[0;34m\u001b[0m\u001b[0m\n\u001b[1;32m    897\u001b[0m                     \u001b[0mthunk\u001b[0m\u001b[0;34m=\u001b[0m\u001b[0mthunk\u001b[0m\u001b[0;34m,\u001b[0m\u001b[0;34m\u001b[0m\u001b[0m\n\u001b[0;32m--> 898\u001b[0;31m                     storage_map=getattr(self.fn, 'storage_map', None))\n\u001b[0m\u001b[1;32m    899\u001b[0m             \u001b[0;32melse\u001b[0m\u001b[0;34m:\u001b[0m\u001b[0;34m\u001b[0m\u001b[0m\n\u001b[1;32m    900\u001b[0m                 \u001b[0;31m# old-style linkers raise their own exceptions\u001b[0m\u001b[0;34m\u001b[0m\u001b[0;34m\u001b[0m\u001b[0m\n",
      "\u001b[0;32m/home/alexanderschaaf/anaconda3/lib/python3.6/site-packages/theano/gof/link.py\u001b[0m in \u001b[0;36mraise_with_op\u001b[0;34m(node, thunk, exc_info, storage_map)\u001b[0m\n\u001b[1;32m    323\u001b[0m         \u001b[0;31m# extra long error message in that case.\u001b[0m\u001b[0;34m\u001b[0m\u001b[0;34m\u001b[0m\u001b[0m\n\u001b[1;32m    324\u001b[0m         \u001b[0;32mpass\u001b[0m\u001b[0;34m\u001b[0m\u001b[0m\n\u001b[0;32m--> 325\u001b[0;31m     \u001b[0mreraise\u001b[0m\u001b[0;34m(\u001b[0m\u001b[0mexc_type\u001b[0m\u001b[0;34m,\u001b[0m \u001b[0mexc_value\u001b[0m\u001b[0;34m,\u001b[0m \u001b[0mexc_trace\u001b[0m\u001b[0;34m)\u001b[0m\u001b[0;34m\u001b[0m\u001b[0m\n\u001b[0m\u001b[1;32m    326\u001b[0m \u001b[0;34m\u001b[0m\u001b[0m\n\u001b[1;32m    327\u001b[0m \u001b[0;34m\u001b[0m\u001b[0m\n",
      "\u001b[0;32m/home/alexanderschaaf/anaconda3/lib/python3.6/site-packages/six.py\u001b[0m in \u001b[0;36mreraise\u001b[0;34m(tp, value, tb)\u001b[0m\n\u001b[1;32m    683\u001b[0m             \u001b[0mvalue\u001b[0m \u001b[0;34m=\u001b[0m \u001b[0mtp\u001b[0m\u001b[0;34m(\u001b[0m\u001b[0;34m)\u001b[0m\u001b[0;34m\u001b[0m\u001b[0m\n\u001b[1;32m    684\u001b[0m         \u001b[0;32mif\u001b[0m \u001b[0mvalue\u001b[0m\u001b[0;34m.\u001b[0m\u001b[0m__traceback__\u001b[0m \u001b[0;32mis\u001b[0m \u001b[0;32mnot\u001b[0m \u001b[0mtb\u001b[0m\u001b[0;34m:\u001b[0m\u001b[0;34m\u001b[0m\u001b[0m\n\u001b[0;32m--> 685\u001b[0;31m             \u001b[0;32mraise\u001b[0m \u001b[0mvalue\u001b[0m\u001b[0;34m.\u001b[0m\u001b[0mwith_traceback\u001b[0m\u001b[0;34m(\u001b[0m\u001b[0mtb\u001b[0m\u001b[0;34m)\u001b[0m\u001b[0;34m\u001b[0m\u001b[0m\n\u001b[0m\u001b[1;32m    686\u001b[0m         \u001b[0;32mraise\u001b[0m \u001b[0mvalue\u001b[0m\u001b[0;34m\u001b[0m\u001b[0m\n\u001b[1;32m    687\u001b[0m \u001b[0;34m\u001b[0m\u001b[0m\n",
      "\u001b[0;32m/home/alexanderschaaf/anaconda3/lib/python3.6/site-packages/theano/compile/function_module.py\u001b[0m in \u001b[0;36m__call__\u001b[0;34m(self, *args, **kwargs)\u001b[0m\n\u001b[1;32m    882\u001b[0m         \u001b[0;32mtry\u001b[0m\u001b[0;34m:\u001b[0m\u001b[0;34m\u001b[0m\u001b[0m\n\u001b[1;32m    883\u001b[0m             \u001b[0moutputs\u001b[0m \u001b[0;34m=\u001b[0m\u001b[0;31m\\\u001b[0m\u001b[0;34m\u001b[0m\u001b[0m\n\u001b[0;32m--> 884\u001b[0;31m                 \u001b[0mself\u001b[0m\u001b[0;34m.\u001b[0m\u001b[0mfn\u001b[0m\u001b[0;34m(\u001b[0m\u001b[0;34m)\u001b[0m \u001b[0;32mif\u001b[0m \u001b[0moutput_subset\u001b[0m \u001b[0;32mis\u001b[0m \u001b[0;32mNone\u001b[0m \u001b[0;32melse\u001b[0m\u001b[0;31m\\\u001b[0m\u001b[0;34m\u001b[0m\u001b[0m\n\u001b[0m\u001b[1;32m    885\u001b[0m                 \u001b[0mself\u001b[0m\u001b[0;34m.\u001b[0m\u001b[0mfn\u001b[0m\u001b[0;34m(\u001b[0m\u001b[0moutput_subset\u001b[0m\u001b[0;34m=\u001b[0m\u001b[0moutput_subset\u001b[0m\u001b[0;34m)\u001b[0m\u001b[0;34m\u001b[0m\u001b[0m\n\u001b[1;32m    886\u001b[0m         \u001b[0;32mexcept\u001b[0m \u001b[0mException\u001b[0m\u001b[0;34m:\u001b[0m\u001b[0;34m\u001b[0m\u001b[0m\n",
      "\u001b[0;31mValueError\u001b[0m: all the input array dimensions except for the concatenation axis must match exactly\nApply node that caused the error: Join(TensorConstant{0}, TensorConstant{[]}, IncSubtensor{Set;int64, int64}.0)\nToposort index: 72\nInputs types: [TensorType(int8, scalar), TensorType(float32, matrix), TensorType(float32, matrix)]\nInputs shapes: [(), (0, 2), (1, 4)]\nInputs strides: [(), (8, 4), (16, 4)]\nInputs values: [array(0, dtype=int8), array([], shape=(0, 2), dtype=float32), array([[ 1.004668  ,  0.84510237,  0.94744998,  0.89231473]], dtype=float32)]\nInputs type_num: [1, 11, 11]\nOutputs clients: [['output']]\n\nBacktrace when the node is created(use Theano flag traceback.limit=N to make it longer):\n  File \"/home/alexanderschaaf/anaconda3/lib/python3.6/site-packages/ipykernel/zmqshell.py\", line 533, in run_cell\n    return super(ZMQInteractiveShell, self).run_cell(*args, **kwargs)\n  File \"/home/alexanderschaaf/anaconda3/lib/python3.6/site-packages/IPython/core/interactiveshell.py\", line 2718, in run_cell\n    interactivity=interactivity, compiler=compiler, result=result)\n  File \"/home/alexanderschaaf/anaconda3/lib/python3.6/site-packages/IPython/core/interactiveshell.py\", line 2822, in run_ast_nodes\n    if self.run_code(code, result):\n  File \"/home/alexanderschaaf/anaconda3/lib/python3.6/site-packages/IPython/core/interactiveshell.py\", line 2882, in run_code\n    exec(code_obj, self.user_global_ns, self.user_ns)\n  File \"<ipython-input-9-bbe388529151>\", line 1, in <module>\n    interp_data = gp.InterpolatorInput(geo_data, u_grade=[0,3])\n  File \"../gempy/DataManagement.py\", line 962, in __init__\n    self.th_fn = self.compile_th_fn(compute_all=compute_all)\n  File \"../gempy/DataManagement.py\", line 982, in compile_th_fn\n    compute_all=compute_all),\n  File \"../gempy/theanograf.py\", line 1408, in compute_geological_model\n    pfai = T.vertical_stack(pfai_fault, pfai_lith)\n\nDebugprint of the apply node: \nJoin [id A] <TensorType(float32, matrix)> ''   \n |TensorConstant{0} [id B] <TensorType(int8, scalar)>\n |TensorConstant{[]} [id C] <TensorType(float32, matrix)>\n |IncSubtensor{Set;int64, int64} [id D] <TensorType(float32, matrix)> ''   \n   |IncSubtensor{Set;int64, int64} [id E] <TensorType(float32, matrix)> ''   \n   | |for{cpu,scan_fn}.1 [id F] <TensorType(float32, matrix)> ''   \n   | | |Elemwise{minimum,no_inplace} [id G] <TensorType(int64, scalar)> ''   \n   | | | |Elemwise{minimum,no_inplace} [id H] <TensorType(int64, scalar)> ''   \n   | | | | |Elemwise{minimum,no_inplace} [id I] <TensorType(int64, scalar)> ''   \n   | | | | | |Elemwise{minimum,no_inplace} [id J] <TensorType(int64, scalar)> ''   \n   | | | | | | |Elemwise{minimum,no_inplace} [id K] <TensorType(int64, scalar)> ''   \n   | | | | | | | |Elemwise{minimum,no_inplace} [id L] <TensorType(int64, scalar)> ''   \n   | | | | | | | | |Subtensor{int64} [id M] <TensorType(int64, scalar)> ''   \n   | | | | | | | | | |Shape [id N] <TensorType(int64, vector)> ''   \n   | | | | | | | | | | |Subtensor{int64:int64:} [id O] <TensorType(int64, vector)> ''   \n   | | | | | | | | | |   |Subtensor{int64::} [id P] <TensorType(int64, vector)> ''   \n   | | | | | | | | | |   | |Length of interfaces in every series [id Q] <TensorType(int64, vector)>\n   | | | | | | | | | |   | |Constant{0} [id R] <int64>\n   | | | | | | | | | |   |Constant{0} [id R] <int64>\n   | | | | | | | | | |   |Constant{-1} [id S] <int64>\n   | | | | | | | | | |Constant{0} [id R] <int64>\n   | | | | | | | | |Subtensor{int64} [id T] <TensorType(int64, scalar)> ''   \n   | | | | | | | |   |Shape [id U] <TensorType(int64, vector)> ''   \n   | | | | | | | |   | |Subtensor{int64::} [id V] <TensorType(int64, vector)> ''   \n   | | | | | | | |   |   |Subtensor{int64::} [id P] <TensorType(int64, vector)> ''   \n   | | | | | | | |   |   |Constant{1} [id W] <int64>\n   | | | | | | | |   |Constant{0} [id R] <int64>\n   | | | | | | | |Subtensor{int64} [id X] <TensorType(int64, scalar)> ''   \n   | | | | | | |   |Shape [id Y] <TensorType(int64, vector)> ''   \n   | | | | | | |   | |Subtensor{int64:int64:} [id Z] <TensorType(int64, vector)> ''   \n   | | | | | | |   |   |Subtensor{int64::} [id BA] <TensorType(int64, vector)> ''   \n   | | | | | | |   |   | |Length of foliations in every series [id BB] <TensorType(int64, vector)>\n   | | | | | | |   |   | |Constant{0} [id R] <int64>\n   | | | | | | |   |   |Constant{0} [id R] <int64>\n   | | | | | | |   |   |Constant{-1} [id S] <int64>\n   | | | | | | |   |Constant{0} [id R] <int64>\n   | | | | | | |Subtensor{int64} [id BC] <TensorType(int64, scalar)> ''   \n   | | | | | |   |Shape [id BD] <TensorType(int64, vector)> ''   \n   | | | | | |   | |Subtensor{int64::} [id BE] <TensorType(int64, vector)> ''   \n   | | | | | |   |   |Subtensor{int64::} [id BA] <TensorType(int64, vector)> ''   \n   | | | | | |   |   |Constant{1} [id W] <int64>\n   | | | | | |   |Constant{0} [id R] <int64>\n   | | | | | |Subtensor{int64} [id BF] <TensorType(int64, scalar)> ''   \n   | | | | |   |Shape [id BG] <TensorType(int64, vector)> ''   \n   | | | | |   | |Subtensor{int64:int64:} [id BH] <TensorType(int64, vector)> ''   \n   | | | | |   |   |Subtensor{int64::} [id BI] <TensorType(int64, vector)> ''   \n   | | | | |   |   | |List with the number of formations [id BJ] <TensorType(int64, vector)>\n   | | | | |   |   | |Constant{0} [id R] <int64>\n   | | | | |   |   |Constant{0} [id R] <int64>\n   | | | | |   |   |Constant{-1} [id S] <int64>\n   | | | | |   |Constant{0} [id R] <int64>\n   | | | | |Subtensor{int64} [id BK] <TensorType(int64, scalar)> ''   \n   | | | |   |Shape [id BL] <TensorType(int64, vector)> ''   \n   | | | |   | |Subtensor{int64::} [id BM] <TensorType(int64, vector)> ''   \n   | | | |   |   |Subtensor{int64::} [id BI] <TensorType(int64, vector)> ''   \n   | | | |   |   |Constant{1} [id W] <int64>\n   | | | |   |Constant{0} [id R] <int64>\n   | | | |Subtensor{int64} [id BN] <TensorType(int64, scalar)> ''   \n   | | |   |Shape [id BO] <TensorType(int64, vector)> ''   \n   | | |   | |Subtensor{int64::} [id BP] <TensorType(int64, vector)> ''   \n   | | |   |   |Subtensor{int64::} [id BQ] <TensorType(int64, vector)> ''   \n   | | |   |   | |Grade of the universal drift [id BR] <TensorType(int64, vector)>\n   | | |   |   | |Constant{0} [id R] <int64>\n   | | |   |   |Constant{0} [id R] <int64>\n   | | |   |Constant{0} [id R] <int64>\n   | | |Subtensor{:int64:} [id BS] <TensorType(int64, vector)> ''   \n   | | | |Subtensor{int64:int64:} [id O] <TensorType(int64, vector)> ''   \n   | | | |ScalarFromTensor [id BT] <int64> ''   \n   | | |   |Elemwise{minimum,no_inplace} [id G] <TensorType(int64, scalar)> ''   \n   | | |Subtensor{:int64:} [id BU] <TensorType(int64, vector)> ''   \n   | | | |Subtensor{int64::} [id V] <TensorType(int64, vector)> ''   \n   | | | |ScalarFromTensor [id BT] <int64> ''   \n   | | |Subtensor{:int64:} [id BV] <TensorType(int64, vector)> ''   \n   | | | |Subtensor{int64:int64:} [id Z] <TensorType(int64, vector)> ''   \n   | | | |ScalarFromTensor [id BT] <int64> ''   \n   | | |Subtensor{:int64:} [id BW] <TensorType(int64, vector)> ''   \n   | | | |Subtensor{int64::} [id BE] <TensorType(int64, vector)> ''   \n   | | | |ScalarFromTensor [id BT] <int64> ''   \n   | | |Subtensor{:int64:} [id BX] <TensorType(int64, vector)> ''   \n   | | | |Subtensor{int64:int64:} [id BH] <TensorType(int64, vector)> ''   \n   | | | |ScalarFromTensor [id BT] <int64> ''   \n   | | |Subtensor{:int64:} [id BY] <TensorType(int64, vector)> ''   \n   | | | |Subtensor{int64::} [id BM] <TensorType(int64, vector)> ''   \n   | | | |ScalarFromTensor [id BT] <int64> ''   \n   | | |Subtensor{:int64:} [id BZ] <TensorType(int64, vector)> ''   \n   | | | |Subtensor{int64::} [id BP] <TensorType(int64, vector)> ''   \n   | | | |ScalarFromTensor [id BT] <int64> ''   \n   | | |IncSubtensor{Set;:int64:} [id CA] <TensorType(float32, 3D)> ''   \n   | | | |AllocEmpty{dtype='float32'} [id CB] <TensorType(float32, 3D)> ''   \n   | | | | |Elemwise{add,no_inplace} [id CC] <TensorType(int64, scalar)> ''   \n   | | | | | |Elemwise{minimum,no_inplace} [id G] <TensorType(int64, scalar)> ''   \n   | | | | | |Subtensor{int64} [id CD] <TensorType(int64, scalar)> ''   \n   | | | | |   |Shape [id CE] <TensorType(int64, vector)> ''   \n   | | | | |   | |Rebroadcast{0} [id CF] <TensorType(float32, 3D)> ''   \n   | | | | |   |   |InplaceDimShuffle{x,0,1} [id CG] <TensorType(float32, (True, False, False))> ''   \n   | | | | |   |     |Alloc [id CH] <TensorType(float32, matrix)> 'final block of lithologies init'   \n   | | | | |   |Constant{0} [id R] <int64>\n   | | | | |Subtensor{int64} [id CI] <TensorType(int64, scalar)> ''   \n   | | | | | |Shape [id CE] <TensorType(int64, vector)> ''   \n   | | | | | |Constant{1} [id W] <int64>\n   | | | | |Subtensor{int64} [id CJ] <TensorType(int64, scalar)> ''   \n   | | | |   |Shape [id CE] <TensorType(int64, vector)> ''   \n   | | | |   |Constant{2} [id CK] <int64>\n   | | | |Rebroadcast{0} [id CF] <TensorType(float32, 3D)> ''   \n   | | | |ScalarFromTensor [id CL] <int64> ''   \n   | | |   |Subtensor{int64} [id CD] <TensorType(int64, scalar)> ''   \n   | | |Elemwise{minimum,no_inplace} [id G] <TensorType(int64, scalar)> ''   \n   | | |Coordinates of the grid points to interpolate [id CM] <TensorType(float32, matrix)>\n   | | |Range [id CN] <TensorType(float32, scalar)>\n   | | |Covariance at 0 [id CO] <TensorType(float32, scalar)>\n   | | |<TensorType(float32, scalar)> [id CP] <TensorType(float32, scalar)>\n   | | |<TensorType(float32, scalar)> [id CQ] <TensorType(float32, scalar)>\n   | | |<TensorType(float32, scalar)> [id CR] <TensorType(float32, scalar)>\n   | | |<TensorType(float32, matrix)> [id CS] <TensorType(float32, matrix)>\n   | | |Value of the formation [id CT] <TensorType(int64, vector)>\n   | | |<TensorType(int64, vector)> [id CU] <TensorType(int64, vector)>\n   | | |<TensorType(float32, vector)> [id CV] <TensorType(float32, vector)>\n   | | |Position of the dips [id CW] <TensorType(float32, matrix)>\n   | | |Rest of the points of the layers [id CX] <TensorType(float32, matrix)>\n   | | |Reference points for every layer [id CY] <TensorType(float32, matrix)>\n   | | |Angle of every dip [id CZ] <TensorType(float32, vector)>\n   | | |Azimuth [id DA] <TensorType(float32, vector)>\n   | | |Polarity [id DB] <TensorType(float32, vector)>\n   | |Elemwise{add,no_inplace} [id DC] <TensorType(float32, scalar)> ''   \n   | | |Subtensor{int64, int64} [id DD] <TensorType(float32, scalar)> ''   \n   | | | |for{cpu,scan_fn}.1 [id F] <TensorType(float32, matrix)> ''   \n   | | | |Constant{0} [id R] <int64>\n   | | | |Constant{0} [id R] <int64>\n   | | |Elemwise{mul,no_inplace} [id DE] <TensorType(float32, scalar)> ''   \n   | |   |Subtensor{int64, int64} [id DD] <TensorType(float32, scalar)> ''   \n   | |   |TensorConstant{0.00100000..0474974513} [id DF] <TensorType(float32, scalar)>\n   | |Constant{0} [id R] <int64>\n   | |Constant{0} [id R] <int64>\n   |Elemwise{sub,no_inplace} [id DG] <TensorType(float32, scalar)> ''   \n   | |Subtensor{int64, int64} [id DH] <TensorType(float32, scalar)> ''   \n   | | |IncSubtensor{Set;int64, int64} [id E] <TensorType(float32, matrix)> ''   \n   | | |Constant{-1} [id S] <int64>\n   | | |Constant{-1} [id S] <int64>\n   | |Elemwise{mul,no_inplace} [id DI] <TensorType(float32, scalar)> ''   \n   |   |Subtensor{int64, int64} [id DJ] <TensorType(float32, scalar)> ''   \n   |   | |IncSubtensor{Set;int64, int64} [id E] <TensorType(float32, matrix)> ''   \n   |   | |Constant{0} [id R] <int64>\n   |   | |Constant{0} [id R] <int64>\n   |   |TensorConstant{0.00100000..0474974513} [id DF] <TensorType(float32, scalar)>\n   |Constant{-1} [id S] <int64>\n   |Constant{-1} [id S] <int64>\n\nInner graphs of the scan ops:\n\nfor{cpu,scan_fn}.1 [id F] <TensorType(float32, matrix)> ''   \n >AdvancedIncSubtensor{inplace=False,  set_instead_of_inc=True} [id DK] <TensorType(float32, matrix)> ''   \n > |AdvancedIncSubtensor{inplace=False,  set_instead_of_inc=True} [id DL] <TensorType(float32, matrix)> ''   \n > | |final block of lithologies init[t-1] [id DM] <TensorType(float32, matrix)> -> [id CA]\n > | |Sum{axis=[0], acc_dtype=int64} [id DN] <TensorType(int64, vector)> 'The chunk of block model of a specific series'   \n > | |TensorConstant{0} [id DO] <TensorType(int64, scalar)>\n > | |Subtensor{int64} [id DP] <TensorType(int64, vector)> ''   \n > |   |Nonzero [id DQ] <TensorType(int64, matrix)> ''   \n > |   | |Elemwise{Cast{int8}} [id DR] <TensorType(int8, vector)> ''   \n > |   |   |Join [id DS] <TensorType(float32, vector)> ''   \n > |   |     |TensorConstant{0} [id DT] <TensorType(int8, scalar)>\n > |   |     |Elemwise{eq,no_inplace} [id DU] <TensorType(bool, vector)> 'Yet simulated LITHOLOGY node'   \n > |   |     |Alloc [id DV] <TensorType(float32, vector)> ''   \n > |   |       |TensorConstant{1.0} [id DW] <TensorType(float32, scalar)>\n > |   |       |Elemwise{mul,no_inplace} [id DX] <TensorType(int64, scalar)> ''   \n > |   |         |TensorConstant{2} [id DY] <TensorType(int8, scalar)>\n > |   |         |Subtensor{int64} [id DZ] <TensorType(int64, scalar)> ''   \n > |   |           |Shape [id EA] <TensorType(int64, vector)> ''   \n > |   |           | |Rest of the points of the layers_copy [id EB] <TensorType(float32, matrix)> -> [id CX]\n > |   |           |Constant{0} [id EC] <int64>\n > |   |Constant{0} [id EC] <int64>\n > |Elemwise{add,no_inplace} [id ED] <TensorType(float32, vector)> 'Value of the potential field at every point'   \n > |TensorConstant{1} [id EE] <TensorType(int64, scalar)>\n > |Subtensor{int64} [id DP] <TensorType(int64, vector)> ''   \n >AdvancedIncSubtensor1{no_inplace,set} [id EF] <TensorType(float32, vector)> ''   \n > |<TensorType(float32, vector)> [id EG] <TensorType(float32, vector)> -> [id CV]\n > |Elemwise{add,no_inplace} [id EH] <TensorType(float32, vector)> ''   \n > | |AdvancedSubtensor1 [id EI] <TensorType(float32, vector)> ''   \n > | | |for{cpu,scan_fn} [id EJ] <TensorType(float32, vector)> 'Value of the potential field at the interfaces'   \n > | | |Elemwise{sub,no_inplace} [id EK] <TensorType(int64, vector)> ''   \n > | |   |Subtensor{int64:int64:} [id EL] <TensorType(int64, vector)> ''   \n > | |   | |Value of the formation_copy [id EM] <TensorType(int64, vector)> -> [id CT]\n > | |   | |ScalarFromTensor [id EN] <int64> ''   \n > | |   | | |<TensorType(int64, scalar)> [id EO] <TensorType(int64, scalar)> -> [id BX]\n > | |   | |ScalarFromTensor [id EP] <int64> ''   \n > | |   |   |<TensorType(int64, scalar)> [id EQ] <TensorType(int64, scalar)> -> [id BY]\n > | |   |TensorConstant{(1,) of 1} [id ER] <TensorType(int8, (True,))>\n > | |Reshape{1} [id ES] <TensorType(float32, vector)> ''   \n > |   |Alloc [id ET] <TensorType(float32, row)> ''   \n > |   | |InplaceDimShuffle{0,x} [id EU] <TensorType(float32, (True, True))> ''   \n > |   | | |Rebroadcast{1} [id EV] <TensorType(float32, (True,))> ''   \n > |   | |   |Reshape{1} [id EW] <TensorType(float32, vector)> ''   \n > |   | |     |Elemwise{Cast{float32}} [id EX] <TensorType(float32, scalar)> ''   \n > |   | |     | |Subtensor{int64} [id EY] <TensorType(int64, scalar)> ''   \n > |   | |     |   |Subtensor{int64:int64:} [id EL] <TensorType(int64, vector)> ''   \n > |   | |     |   |Constant{0} [id EC] <int64>\n > |   | |     |TensorConstant{(1,) of -1} [id EZ] <TensorType(int64, (True,))>\n > |   | |Subtensor{int64} [id FA] <TensorType(int64, scalar)> ''   \n > |   | | |Shape [id FB] <TensorType(int64, vector)> ''   \n > |   | | | |Rebroadcast{1} [id EV] <TensorType(float32, (True,))> ''   \n > |   | | |Constant{0} [id EC] <int64>\n > |   | |Subtensor{int64} [id FC] <TensorType(int64, scalar)> ''   \n > |   |   |Shape [id FD] <TensorType(int64, vector)> ''   \n > |   |   | |AdvancedSubtensor1 [id EI] <TensorType(float32, vector)> ''   \n > |   |   |Constant{0} [id EC] <int64>\n > |   |MakeVector{dtype='int64'} [id FE] <TensorType(int64, vector)> ''   \n > |     |Elemwise{mul,no_inplace} [id FF] <TensorType(int64, scalar)> ''   \n > |       |Subtensor{int64} [id FA] <TensorType(int64, scalar)> ''   \n > |       |Subtensor{int64} [id FC] <TensorType(int64, scalar)> ''   \n > |Elemwise{sub,no_inplace} [id EK] <TensorType(int64, vector)> ''   \n\nfor{cpu,scan_fn}.1 [id F] <TensorType(float32, matrix)> ''   \n >AdvancedIncSubtensor{inplace=False,  set_instead_of_inc=True} [id DK] <TensorType(float32, matrix)> ''   \n >AdvancedIncSubtensor1{no_inplace,set} [id EF] <TensorType(float32, vector)> ''   \n\nfor{cpu,scan_fn} [id EJ] <TensorType(float32, vector)> 'Value of the potential field at the interfaces'   \n >Elemwise{true_div,no_inplace} [id FG] <TensorType(float32, scalar)> ''   \n > |Sum{acc_dtype=float64} [id FH] <TensorType(float32, scalar)> ''   \n > | |Subtensor{int32:int32:} [id FI] <TensorType(float32, vector)> ''   \n > |   |<TensorType(float32, vector)> [id FJ] <TensorType(float32, vector)> -> [id FK]\n > |   |ScalarFromTensor [id FL] <int32> ''   \n > |   | |Elemwise{Cast{int32}} [id FM] <TensorType(int32, scalar)> ''   \n > |   |   |<TensorType(int64, scalar)> [id FN] <TensorType(int64, scalar)> -> [id FO]\n > |   |ScalarFromTensor [id FP] <int32> ''   \n > |     |Elemwise{Cast{int32}} [id FQ] <TensorType(int32, scalar)> ''   \n > |       |<TensorType(int64, scalar)> [id FR] <TensorType(int64, scalar)> -> [id FS]\n > |Elemwise{Cast{float32}} [id FT] <TensorType(float32, scalar)> ''   \n >   |Elemwise{sub,no_inplace} [id FU] <TensorType(int64, scalar)> ''   \n >     |<TensorType(int64, scalar)> [id FR] <TensorType(int64, scalar)> -> [id FS]\n >     |<TensorType(int64, scalar)> [id FN] <TensorType(int64, scalar)> -> [id FO]\n\nStorage map footprint:\n - <TensorType(float32, matrix)>, Shared Input, Shape: (9, 1152000), ElemSize: 4 Byte(s), TotalSize: 41472000 Byte(s)\n - Coordinates of the grid points to interpolate, Shared Input, Shape: (1152000, 3), ElemSize: 4 Byte(s), TotalSize: 13824000 Byte(s)\n - Subtensor{::, ::, :int64:}.0, Shape: (1, 2, 1152000), ElemSize: 4 Byte(s), TotalSize: 9216000 Byte(s)\n - Reference points for every layer, Input, Shape: (20, 3), ElemSize: 4 Byte(s), TotalSize: 240 Byte(s)\n - Rest of the points of the layers, Input, Shape: (20, 3), ElemSize: 4 Byte(s), TotalSize: 240 Byte(s)\n - Value of the formation, Shared Input, Shape: (4,), ElemSize: 8 Byte(s), TotalSize: 32 Byte(s)\n - <TensorType(int64, vector)>, Shared Input, Shape: (4,), ElemSize: 8 Byte(s), TotalSize: 32 Byte(s)\n - Position of the dips, Input, Shape: (2, 3), ElemSize: 4 Byte(s), TotalSize: 24 Byte(s)\n - Length of interfaces in every series, Shared Input, Shape: (2,), ElemSize: 8 Byte(s), TotalSize: 16 Byte(s)\n - Length of foliations in every series, Shared Input, Shape: (2,), ElemSize: 8 Byte(s), TotalSize: 16 Byte(s)\n - List with the number of formations, Shared Input, Shape: (2,), ElemSize: 8 Byte(s), TotalSize: 16 Byte(s)\n - Grade of the universal drift, Shared Input, Shape: (2,), ElemSize: 8 Byte(s), TotalSize: 16 Byte(s)\n - <TensorType(float32, vector)>, Shared Input, Shape: (4,), ElemSize: 4 Byte(s), TotalSize: 16 Byte(s)\n - IncSubtensor{Set;int64, int64}.0, Shape: (1, 4), ElemSize: 4 Byte(s), TotalSize: 16 Byte(s)\n - Angle of every dip, Input, Shape: (2,), ElemSize: 4 Byte(s), TotalSize: 8 Byte(s)\n - Azimuth, Input, Shape: (2,), ElemSize: 4 Byte(s), TotalSize: 8 Byte(s)\n - Polarity, Input, Shape: (2,), ElemSize: 4 Byte(s), TotalSize: 8 Byte(s)\n - Constant{0}, Shape: (), ElemSize: 8 Byte(s), TotalSize: 8.0 Byte(s)\n - Constant{1}, Shape: (), ElemSize: 8 Byte(s), TotalSize: 8.0 Byte(s)\n - Constant{-1}, Shape: (), ElemSize: 8 Byte(s), TotalSize: 8.0 Byte(s)\n - Constant{2}, Shape: (), ElemSize: 8 Byte(s), TotalSize: 8.0 Byte(s)\n - Range, Shared Input, Shape: (), ElemSize: 4 Byte(s), TotalSize: 4.0 Byte(s)\n - Covariance at 0, Shared Input, Shape: (), ElemSize: 4 Byte(s), TotalSize: 4.0 Byte(s)\n - <TensorType(float32, scalar)>, Shared Input, Shape: (), ElemSize: 4 Byte(s), TotalSize: 4.0 Byte(s)\n - <TensorType(float32, scalar)>, Shared Input, Shape: (), ElemSize: 4 Byte(s), TotalSize: 4.0 Byte(s)\n - <TensorType(float32, scalar)>, Shared Input, Shape: (), ElemSize: 4 Byte(s), TotalSize: 4.0 Byte(s)\n - TensorConstant{0.0}, Shape: (), ElemSize: 4 Byte(s), TotalSize: 4.0 Byte(s)\n - TensorConstant{0.00100000..0474974513}, Shape: (), ElemSize: 4 Byte(s), TotalSize: 4.0 Byte(s)\n - TensorConstant{2}, Shape: (), ElemSize: 1 Byte(s), TotalSize: 1.0 Byte(s)\n - TensorConstant{-2}, Shape: (), ElemSize: 1 Byte(s), TotalSize: 1.0 Byte(s)\n - TensorConstant{0}, Shape: (), ElemSize: 1 Byte(s), TotalSize: 1.0 Byte(s)\n - Subtensor{::, ::, :int64:}.0, Shape: (0, 0, 1152000), ElemSize: 4 Byte(s), TotalSize: 0 Byte(s)\n - TensorConstant{[]}, Shape: (0, 2), ElemSize: 4 Byte(s), TotalSize: 0 Byte(s)\n TotalSize: 64512751.0 Byte(s) 0.060 GB\n TotalSize inputs: 55296735.0 Byte(s) 0.051 GB\n\n"
     ]
    }
   ],
>>>>>>> 0faa3196
   "source": [
    "lith_block, fault_block = gp.compute_model(interp_data)"
   ]
  },
  {
   "cell_type": "markdown",
   "metadata": {},
   "source": [
    "And plot a section:"
   ]
  },
  {
   "cell_type": "code",
   "execution_count": 11,
   "metadata": {},
   "outputs": [
    {
     "data": {
      "image/png": "iVBORw0KGgoAAAANSUhEUgAAAngAAAFlCAYAAAB4N5XiAAAABHNCSVQICAgIfAhkiAAAAAlwSFlz\nAAALEgAACxIB0t1+/AAAIABJREFUeJzs3Xl8FfW5+PHPCSYxCyRsWUjYAw+yubBvxaLV61ag7hW1\nVW7VItZeV3pta6vX6q+01gVrW+RahCsuFdBC0SqCArIJFYLysAYaCGGTQBZIIOf3x0zwkOVkITlb\nnvfrxYvMzHdmngOZyZPv6vF6vRhjjDHGmMgRFewAjDHGGGNM47IEzxhjjDEmwliCZ4wxxhgTYSzB\nM8YYY4yJMJbgGWOMMcZEGEvwjDHGGGMizDmBvJmIXAI8BSQBLYCXVPVZEWkHvAL0BcqBd4GHVLVc\nRKKA3wJj3ctsAu5U1YPuNW8Dprif5RAwWVXXBPBjGWOMMcaElIDV4IlIGjAf+Jmq9gL+A/i1iAwD\nXsZJzrKAAcAlwN3uqT92twcAPYCDwEvuNfsDzwPXq2oPd/87IhITqM9ljDHGGBNqAtlEewq4VVU/\nAlDV7cA2YDAwDviNqnpV9SgwDZjgnncbME1VC1TVCzwNjBeRBLfMAlXNdq85E/AAFwfuYxljjDHG\nhJaANdGq6gFgbsW2iHQHzgPW4yRl232KbwH6uF/3crcrbMdJTHu6xz6vdKut7rkf+ItHRM4BMoFc\nVT1Zz49jjDHGGBOyAtoHr4KIZALvAb8BvMAJVS33KVICJLhfJ7jbALj98k64+884Vs25/mQCO88f\n+RS33ru0QZ/DGGOMCVevvTjaE+wYTNMJ+ChaEbkI+Az4q6r+CigEYt3BFBUS3P24f8f5nN8CiHX3\nn3GsmnONMcYYY5qdgCZ4bnK3ELhfVZ9xd2/B6Z+X5VP0PGCD+/UmQHwvA5wEtPIxEfHgNNtuwBhj\njDGmmQrkKNpzgbeASar6t4r9qloEvA1MERGPiCTjjJz9X7fIq8AkEUlyE7gpwBxVLQFmAVeKSD+3\n7ESc2rtPAvGZjDHGGGNCUSD74I0HugD/IyL/47N/DnAv8BecUbWn3H2vusenA92AtTiDMdYCdwGo\n6pcicg8wx50aJQ8Ya4MmjDHGGNOcebxeb7BjCAoR6YI7yCI2rl2wwzHGGGMCKpCDLG69d2k00K/W\ngo1j42svji4L0L1CVlBG0RpjjDGmWelH1WnNmsoAYF1dCopIDvCgqr7dlAHVlYh0w1nAIQuIBj4G\n7lXV4/W9lq1Fa4wxxhgTGt4C1rkrfvUHzgd+2pALWQ2eMcYYY0wlItIHZ2WtFCAeeAd4ALgcmAlk\nqGqZW/Zu4AeqOlREvgVMBZJx5vp9WFXnu+VygFeAm4FfqupbPveLwlmt631wBqGKyDKcRK/erAbP\nGGOMMaaqGcAiVe0NDAHuBK7GWSmrFLjGp+xNwEwRSQPmAY+rak9gLDBLRHynghsK9PNN7sBZyEFV\n33KXbEVEYnGSyU8bErwleMYYY4wxVY3AqYlDVfNx5t7t4a689RpwB4CIpOMkgHOAccAeVV3onrcZ\nWATc4HPdd1X1lL8bu8ndbCAX+HNDgrcmWmOMMcaYqsYB94tIKs4Ubp1wmmnBmcotW0Q6ANcDC1X1\nsIi0BrqKyGaf6yQAOT7bh/zdVETaAXOBfOC7DZ36zRI8Y4wxxhgfbq3cm8AVqvq+u291xXFVVRFZ\ng5Pc3YTTdw6cGreNqjqsgfdtDXwE/AOYoqoNnsvOmmiNMcYYY87UHmeAxDoAEbkW6Aq09CnzKnA/\nzpQmC919i4BeIjLSPS9RRGb4rLhVm2nAJ6r66Nkkd2A1eMYYY4xp3p4TkSd9tneo6pUiMh34SkT2\n4iyN+gtgqohsVdVZwBvAH4BXKkbTquoBERkH/F5EWrnXexPIri0It9bwZiBHRL5TOZ76fihL8Iwx\nxhjT1DbiTEAcqHvViap28XPsLtylUX380efrY8B+nNG2vuctBQY34H55OEuyNgpL8IwxxhjTpNyl\nw+q0ukQYuRfYrqrrgx1IdSzBM8YYY4ypIxFJBtYCB3AGWIQkS/CMMcYYY+pIVY/gDKwIaTaK1hhj\njDEmwliCZ4wxxhgTYSzBM8YYY4yJMJbgGWOMMcZEGBtkYYwxxpim9fXN0UBdV3M4Wxtp/XpZgO4V\nsizBM8YYY0xT6wd8HqB7DSDy5tyrN0vwjDHGGNMsiUgO8KCqvh3kUAAQkQXAhcBRn91PqOrs+l7L\nEjxjjDHGmNCQDPxEVd862wtZgmeMMcYYU4mI9AGmASlAPPAO8ABwOTATyFDVMrfs3cAPVHWoiHwL\nmIqTrHmBh1V1vlsuB3gFuBn4ZTWJXDJwpDHit1G0xhhjjDFVzQAWqWpvYAhwJ3A18AFQClzjU/Ym\nYKaIpAHzgMdVtScwFpglIr4rXwwF+tVQS9camCQin4vIVyLyWxGJb0jwluAZY4wxxlQ1AqcmDlXN\nBzYBPVS1HHgNuANARNJxEsA5wDhgj6oudM/bDCwCbvC57ruqeqqGe84H3gIGARcDo4CnGhK8NdEa\nY4wxxlQ1DrhfRFKBU0AnnGZagFeBbBHpAFwPLFTVwyLSGugqIpt9rpMA5PhsH6rphqp6j89mvohM\nxUky769v8JbgGWOMMcb4cGvl3gSuUNX33X2rK46rqorIGpzk7ibgafdQLrBRVYc14J4xQG9V/ZfP\n7iigQXP6WROtMcYYY8yZ2uMMkFgHICLXAl2Blj5lXsWpWcsCFrr7FgG9RGSke16iiMwQkbpM8hwN\nfCwiN1WcC0zmm1rDerEaPGOMMcY0tY04ExAH6l718ZyIPOmzvUNVrxSR6cBXIrIXmAX8ApgqIltV\ndRbwBvAH4JWK0bSqekBExgG/F5FW7vXeBLJrC0JVi0TkauB3IvIrnARzAfB4PT8PAB6v19uQ8xpM\nRH4EPIszPHiqWyW5oVKxeKBMVbuLyEPAfwP7fI6/r6o/ca93GzAFJ1k9BExW1TV1iKMLsPP8kU8R\nG9fubD+WMcYYE1Zee3G0J9gxhDMRiQJ2AONVdX2w46ksoDV4IjINp9rzdOdDVS0FelUq9xpQ0Qad\nDMxW1UnVXK8/8DwwUlWz3WTvHRHp7l7XGGOMMaYp3AtsD8XkDgLfB+91Vb0BOFZTARG5FDgfeM7d\n5W/SvwnAAlXNBlDVmYAHZ2ixMcYYY0yjEpFkEdmGM1nxHcGOpyYBrcFT1WV1KPYM8JiqnnS3WwN9\nReQzoC2wHnhIVXfj1PxVXrx4K9AHZyJCY4wxxphGo6pHcAZWhLSQGkUrItcAUar6rs/uVTjJ2qVA\nP+BrYL6IeHDmlimpdJkSd78xxhhjTLMUaqNof4gzO/Rpqvqc77aIPAYcADoDhUBcpWskuPuNMcYY\nY5qlkKnBE5EE4D+AdyvtP09EfOedqYi5DGfZEPEp68Fptq08KtcYY4wxptkImQQPOA9ooarbKu1/\nHnhaRKLcBO5RYLWq7sGZl+ZKnwkEJ+LU3n0SqKCNMcYYY0JNwJpoRaQFTo0bOOu59RaRicBcVZ0C\ndATyqjn1duAlYAvOWnDZwHUAqvqliNwDzHHn08sDxvoM0DDGGGNMkN314aRonH70gbDxT5dOa9Dy\nXpEkYAmeqp6i0nx3lY7PBeZWs38vzoK/NZ33OvB6Y8RojDHGmCbRj6qzXjSVAbhLjNVGRHKAB1X1\n7aYMqK5EJAt4Eejm7voYuF9VKw8orVUoNdEaY4wxxjRnbwMfq2pP4EL3z4MNuVCojaI1xhhjjAk6\nEekDTANScJZQfQd4ALgcmAlkVKxBKyJ3Az9Q1aEi8i1gKs5CDV7gYVWd75bLAV7BmST5l6r6ls/9\nWgBPA+/B6bVpP8WZ27ferAbPGGOMMaaqGcAiVe0NDAHuBK7GmZu3FLjGp+xNwEwRSQPmAY+7tXBj\ngVlu02uFoUA/3+QOnK5sqjpHVYsARKSLe495DQneEjxjjDHGmKpG4NTEoar5OANFe6hqOc6cvXcA\niEg6TgI4B2fMwB5VXeietxlYBNzgc9133XEJ1RKRdu5SaF8BbwJvNCR4a6I1xhhjjKlqHHC/iKTi\nzOLRCaeZFuBVIFtEOgDXAwtV9bCItAa6ishmn+skADk+24f83VRVDwJZItLWvc8fgbvrG7wleMYY\nY4wxPtxauTeBK1T1fXff6orjqqoisgYnubsJp+8cQC6wUVWHNeCeycC1wAxV9arqIRH5C/AnGpDg\nWROtMcYYY8yZ2uMMkFgHICLXAl0B35W1XgXuB7KAhe6+RUAvERnpnpcoIjN8FmTwpxR4BmfZ1opB\nF+Oo45QvlVmCZ4wxxpjm7DkR2ezzZ6GqbgCmA1+JyAagO/AL4EERmeCe9waQCsypGE2rqgdwkrLf\nu820a3Fq9bJrC0JVi4GrgIkishNngYfWwF0N+VDWRGuMMcaYprYRZwLiQN2rTlS1i59jd1E1ufqj\nz9fHgP04o219z1sKDK7v/dzjq4Dh/srUlSV4xhhjjGlS7tJhDWpqDGH3AttVdX2wA6mOJXjGGGOM\nMXXkDoZYCxzAGWARkizBM8YYY4ypI1U9gjOwIqTZIAtjjDHGmAhjCZ4xxhhjTISxBM8YY4wxJsJY\ngmeMMcYYE2FskIUxxhhjmtSR68ZHA3VZzaExbEx+e25ZgO4VsizBM8YYY0xT6wd8HqB7DSDy5tyr\nN2uiNcYYY0yzJCI5InJdsOOojogsEJGchp5vCZ4xxhhjTAgRkR8C553NNayJ1hhjjDGmEhHpA0wD\nUoB44B3gAeByYCaQoaplbtm7gR+o6lAR+RYwFUgGvMDDqjrfLZcDvALcDPxSVd+q5r4ZwC+A/wae\namj8VoNnjDHGGFPVDGCRqvYGhgB3AlcDHwClwDU+ZW8CZopIGjAPeFxVewJjgVki4rvyxVCgX3XJ\nnesvOAne3rMJ3hI8Y4wxxpiqRuDUxKGq+cAmoIeqlgOvAXcAiEg6TgI4BxgH7FHVhe55m4FFwA0+\n131XVU9Vd0MRuQM4qaqvnW3w1kRrjDHGGFPVOOB+EUkFTgGdcJppAV4FskWkA3A9sFBVD4tIa6Cr\niGz2uU4CkOOzfai6m4lIJvAYTmJ51izBM8YYY4zx4dbKvQlcoarvu/tWVxxXVRWRNTjJ3U3A0+6h\nXGCjqg5rwG2vBhKBz0QE4Fygndtvb7Sq7qrPxSzBM8YYY4w5U3ucARLrAETkWqAr0NKnzKvAFJyk\nbKG7bxHwvIiMVNVlIpIIPA88q6ob/d1QVV8GXq7YFpGLgVdVtUtDPoD1wTPGGGNMc/aciGz2+bNQ\nVTcA04GvRGQD0B1n4MODIjLBPe8NIBWYUzGaVlUP4DTt/t5tpl2LU6uXHeDPFPgaPBH5EfAszvDg\nqe6+BcCFwFGfok+o6mwRiQJ+izMSBZxOjneq6kH33NtwMuhzcNq1J6vqmoB8GGMi0GtPvFx7oTBz\n68/vDnYIxjR3G3FWmAjUverEX+2Yqt4F3FVp9x99vj4G7McZbet73lJgcH3vV03ZJUCdy1cW0ARP\nRKbhVHturnQoGfhJDUOGfwxcgvONcRQno34JuEFE+uNUfY5U1Ww32XtHRLqramlTfQ5jjDHG1J27\nNmykLR92L7BdVdcHO5DqBLqJ9nVVvQEn6/WVDByp4ZzbgGmqWqCqXpyOjONFJAGYACxQ1WwAVZ0J\neICLmyJ4Y4wxxjRvIpIsIttwJiu+I9jx1CSgNXiquqyGQ62BSSLyNM5s0X/HacItBnoBW3zKbsdJ\nTHu6xyovXrwV6IMzEaExxhhjTKNR1SNAVq0FgyxURtHOB5YBr+M04c7HWZ7jfpz5Y0oqCqpquYic\ncPefccxV4u43plmJxL5zjaWx/m2sL58xJlyERIKnqvf4bOaLyFSc2aPvBwqBuIqDItICiHX3n3HM\nleDuN8YYY4xploI+TYqIxIjIBZV2RwFl7tebAPE9BTgJaOVjIuLBabbd0GQBG2OMMcaEuKAneEA0\n8LGI3ATgTgo4mTOXA5kkIkluAjcFZ86ZEmAWcKWI9HPLTsSpvfskgPEbY4wxxoSUgDXRuk2rm9zN\nTkBvEZkIzMVZnuN3IvIrnJmjFwCPu2WnA91wJgv0uH/fBaCqX4rIPcAcEYkB8oCxqnoyIB/KmCZk\nfepCT33/T6zPnjEmWAKW4KnqKZzm05oMreG8cuBR9091x1/HGZxhjDHGGGMIjSZaY4wxxhjTiCzB\nM8YYY4yJMCExTYoxzYX1q2te6vP/bf31jDGNyWrwjDHGGGMijCV4xhhjjDERxppojTlL1uxqGoM1\n5xpjGpPV4BljjDHGRBhL8IwxxhhjIowleMYYY4wxEcb64BlTC+tjZ0JNbd+T1kfPGGM1eMYYY4wx\nEcYSPGOMMcaYCGMJnjHGGGNMhLE+eMZg/exMZPH3/Wz984xpHqwGzxhjjDEmwliCZ4wxxhgTYSzB\nM8YYY4yJMNYHzzQL1sfOGIfNoWdM82A1eMYYY4wxEcZq8EzYKSrcz65tS8jbvZrSE4XExCaS3mkw\nnbMuJiExJdjhGRPR7PkzJjx4vF5vsGMIChHpAuw8f+RTxMa1C3Y4po4O5GXzxeoZdOw2isyuI4iL\nb0tJ8SFydy7n1LF3eeGp7gwfYv+fxjSF/5g4ssbn7987PuX8wXfQPr1vsMM0dfTai6M9wY7BNB2r\nwTNho6hwP1+snsGAEZNo3a776f0JiSlIv/HER2Uy+WcvMX9mPJkZ8UGM1JjIk7un2O/zl5Len8+X\nT2PYJY9aTZ4xIcD64JmwsWvbEjp2G3XGDxdfqWmdSe80mtl/yw1wZMZEvtlv5/p9/lq3607HriPZ\ntW1JYAMzxlTLEjwTNvJ2ryaz6wi/ZbJkCHMXHA5QRMY0H3MXHq71+cvsNpK83asDFJExxh9rojVh\no/REIXHxbU9vd+2wv0qZxMRkCo6WBjKssHDX522CHULY+NMA+wWhOgVHS7k0q5yoqG+eu517z2yK\njYtvQ+mJwkCHZoyphtXgNUPHi78OdggNEhObSEnxIb9lCguPkNQqJkARGdN8JLWKofCY/3dHSfFh\nYmITAxRR4/B6yykrLQ52GMY0OkvwmqEt2fP5945Pgx1GvaV3GkzuzuV+y2zTVYy/ymqrjGls469s\nw7Yt/ptfc3csI73T4ABFdPbKT53ks4+e4dTJE8EOxZhGF/AmWhH5EfAs8EtVneru6wY8D2QB0cDH\nwL2qelxEHgL+G9jnc5n3VfUn7rm3AVNwPsshYLKqrgnU5wlH7dP7svi9hxk8+qf06HNNsMOps85Z\nF/PZR0+Tkt6/2o7e+ft2kbd7Kbc82S8I0RkT2W65LpM3311CfsfepKZ1rnL864Pb+ffOZQy75NEg\nRFd/J8tK+GTR4xQX7ufc+NbBDseYRhfQBE9EpgHtgc2VDr0FLFDVq0UkAVgC/BT4DZAMzFbVSdVc\nrz9OYjhSVbPdZO8dEemuqtYRqwbt0/ri8USxasnvKCn+mn4Db8XjCc3pkCovq7RiVRsm/+xJOD6a\ntglDSExMprDwCNt0FXm7l/LCU90jdooU60cXGGfz7xzJ/fcyM+J54anuTP7ZS6R3Gk2WDKFz6qkz\nnr+//aU7w4e8A4T2kmcnjhfw8d8f5WD+V0j/a4MdjjFNItA1eK+r6jIRWVKxQ0SigKeB9wFUtUhE\nlgH93SLJwJEarjcBJzHMds+dKSJPARcDHzTJJ4gA50SfS7vU3uzP28CG1TM4XnyYgaMmExXVItih\n1Wr4kHbMnxnP7L9tYO6CJRQcLSWpVQzjr2rDLU/2i9jkzphQEAnPX9GxfD567yGOfr0bgLSMC4Mc\nkTFNI6AJnqouq2ZfOU4NHgAiEgtcDrzo7moN9BWRz4C2wHrgIVXdDfQCPq90ya1AHyzB8ys180L2\n520AYEv2PI6XfM2I7/w3LVqE/gCFzIx4HrmvJ4/cF+xIjGl+wvn5O3JoJ4vfe4jiooPuHg8pHc4P\nakzGNJWQGmThJnezgVzgz+7uVTjJ2qVAP+BrYL6IeIAEoKTSZUrc/caPtMyLztjevX0pi997xKY4\nMMZEpP15G/lg7mSf5A7atO9B7LktgxiVMU0nZObBE5F2wFwgH/iuqp4EUNXnKpV7DDgAdAYKgbhK\nl0pw9xs/2qWeR4tzYs8YPZa/Zz3/nHc/Y65+hriEtn7ObjqV+9xFOutXF1nq8/8Zyf31oOqzHMw+\nebk7V/Dp+49z6tSZXbMr/6JrTCQJiRo8EWkNfAQsB65X1eM+x84TEd9fsSpiLgM2AeJT1oPTbLuh\nyYMOcy1axJCSXnW06dcHt/H+O/dy7Igt92WMCX/bv/oHS//xWJXkDiDV+t+ZCBYSCR4wDfhEVR9V\nVW+lY88DT4tIlJvAPQqsVtU9wCzgShGpyFQm4tTefRKowMNZTS+3wqN5LHrnXg7t1wBHZIwxjcPr\n9ZL9+Ww+W/wMXm95leOeqBbV/pJrTKQIWBOtiLTAqXED6AT0FpGJwGfAzUCOiHzH55QdqnolcDvw\nErAFOAVkA9cBqOqXInIPMEdEYoA8YGxF867xz1/zxImSI/xz3v2MvuIJ0jsObNT7RnozrDW7mrpo\nbs25/p77xm6+9XrL+XzZNDZv+FuNZdqlnEd0TOiP+jWmoQKW4KnqKZzm0+r80M95e4Fxfo6/Drx+\ndtE1T23a9yA6Op6ysuqX6TlZVsLHf3+U4ZdOoUuPSwIcnTHG1N+pU2V89tHT5Gz9yG+51ExrnjWR\nLWQGWZjAi4o6h5SM89mT81mVYy2TMujQaQixcUmUnijk5MkTnHNObBCiNMaYujuU/xVxCW3p1uty\nSooPk7e7+oWNbP47E+kswWvm0jIuqjbBO3G8gH4Db7UlfIwxYSWlQ39SOjjz5OuGd6pN8KJaRNMu\nrU+gQzMmoCzBa+bSfJop2qX14eA+p5tk6YlC1n32J4Y3YF1J62NnTOOq7Xsu3Pvo1fbOaEgfvZLi\nw/xr1Sunt+MT21N6/BgnTx6nfVpfa5EwES9URtGaIElu243Yc1uR0DKVS675LR06DTl9bMfmRezP\n2xjE6IwxpmHWf/YnykqLTm8PGvUTzh96J2DTo5jmwRK8Zs7jiSI140IGf+unRMfEM2jUZKJaRJ8+\nvnrpHygvt0HJxpjwsX/vBnZsfv/0dofOQ8nsOgLp9z3apMgZLRfGRCprojVcMHQirZI7AtAyOZM+\nF36fjWv/CsCRQ9v5++s/JDomgZjYRNI7DaZz1sUkJKYEM2RjjDmtqHA/u7YtIW/3ak4cP8bRI7tP\nH4tqEc2gUZPxeDx4PC0YNuaR0+87YyKZx+utPK9w8yAiXYCd5498iti4dsEOJ6ScPHmC+a99n5Li\nQwCcEx3HNTf/FTyQu3M5/97xKecPvoP26X2ByOhzZ/3qTKQK9/551fHtk3cgL5svVs+gY7dRZHYd\nwa5tS1i3/KXTx7v3uoJhlzwSjDBD3msvjvYEO4b6EJGngB8Av1LVPwXwvpcDqqo5IvIbYI+qvhio\n+zeUNdGaKk4cLyA2Lvn09smyEtav/DMJiSlIv/EMGDGJL1bPoKhwfxCjNMY0d0WF+/li9QwGjJiE\n9BuPx9OCjWv+evp4XEI7Co/l2bsqctwI/DCQyZ3rp0AXAFWdEg7JHVgTranGrm1L6NHnavJ2ryU3\nZzkAOVs+JKv3VaRlXEjrdt3p2HUku7YtofcFNwQ5WmNMc7Vr2xI6dhtF63bdAVi/4uUzBlYMufgB\nio7m2bsqAojIHJxVsP4iIn8BegMDgJPAfOAxVT0lIjnAdGACcA3wF+AfwHdx1q7/I7AbuA9oCVyv\nqmtEJAWYiZPIxQIvqOrvReQJ4BKc1bemAN8BclT1cRHp614vBSgFnlLV190WwjXA48DdQBvgIVX9\nvyb7B6qG1eCZKvJ2ryaz6wgGjrqXFi1iAOjU/Vu0bNXhdJnMbiPJ2706WCEaY8zpdxU4a8+2ad+T\nc6LjAMjsMoLMLsPsXRUhVPUmYA9wG5AOnMBJ2AYBVwA3+RTvpqq9VHWru30pcDFwGTAFaK+q/YB5\nOIke7v6dqtrLLfeMiHRU1Z9X3FdVZ1fcQEQ8wBxghqoKMB74s4h0dou0BqLc+9wP/E+j/WPUkdXg\nmSpKTxQSF9+WqKgWDBw1mYTEFEYM6+oedZo6yk+d4quVe8Om/531sTPNVX2/98Ohz17Fe+e8D/fS\nO6ucqCjnvdQtYzSde3yb9Z/9mfMHOytgxsW3ofREYdBiNU3iauB7quoFikRkNnA5UJGA/b1S+XdV\ntUxEvgBaAO+6+zcC33e//i/3GKq6VUT2A12Bf9cQQ1ecGsVX3XO2icgnOLV9i91rzXTLrnPLBpQl\neKaKmNhESooPkZCYQo8+17h7z+zDUlh4hKRWMYEPzhhjXEmtYig89jWtktqe3hef0I4Rl/7s9HZJ\n8WFiYhODEZ5pOimA728ih919vtu+jgG4TbgAFRn/KdykDqcm8Dci0sndn4L/Vs4U4IibZFYbh6oW\n+Nwn4C2m1kRrqkjvNJjcncv9ltmmqxh/VXBqxXL3FPPMi5sZ9t2l9B79T4Z9dynPvLiZ3D3FQYnH\nmOYklJ6/8Ve2YdsW/82vuTuWkd5pcIAiMgGSD7T12W4L7DvLa84C/gb0dJtpa6vKzgdai4hvHtUY\ncTQaq8EzwJlTneTuKWbsbRuJj8okNa1zlbL5+3aRt3sptzzZL5AhArBi1UHu+3U2HYd3Y9QD36Zl\n23iOHSpm5bIcXrhtHQNuH0Ran/SAx2VMpPDXpHv7yS01Pn9v/Wg1z/+iL8OHBG7aqVuuy+TNd5eQ\n37H36XdV1w7ftDbk79vFv3cuY1gDllw0Ie094B4RWQskArfiDGg4GynAF6rqFZE7gHNxBmEAlAHJ\nlcrnADvde/9VRHoBw4H/BKIJAVaDZ6rIzIjnhae6s3bZS6xbvZCjBYcoP3WKowWHWLd6IWuXvcQL\nT3UnMyM+oHHl7inmvl9nM+zuEQz8Xl+SUhKJahFFUkoiA7/Xl6F3D+fzv66h8ID1tzGmsRUeKPT7\n/A27ewT3/To7oDV5dXlXnT/4DpuYPfI8hjPS9StgNfAW8M5ZXvPnwDwR2QjEAX8G/ldEerrXny0i\nD1UUdpu5DwXSAAAgAElEQVRmbwLuEJGvgDeA21V1z1nG0WhsomOb6BiofrLi3D3FzP5bLnMXHKbg\naClJrWIYf1Ubbrk2M+DJHcAzL25mZUE8A7/Xt9rju4vPIXveRspPnqL/dRcEODpjItuGt/9FWiI1\nPn8Aa/6WzfDkYh6+t1cAI/P/rpry8n8FNJZwEm4THZv6sSZaU6PMjHgeua8nj9xXe9lAmPdBPqMe\n+LbfMl1GdGXp1MWW4BnTyP69Zjejfv4tv2V6jurC3N99HPAEL9TeVcaEAkvwmrFwmeKkQkFBKV/H\ntaKguOaeBfFt4iktKg1gVJHhmZf3BjuEgHnk7g61FzJVlBZVff46xZ88o0xim3gKCkLr+fP3nvNd\n8syYSGN98EzYSEqKofiw//49xYeLiUmw6VuMaWwxCbU/f4WHi0lKsufPmFBgCZ4JG+MuS2XXip1+\ny+Qs30nHQQGfT9KYiNdxUKdan78tn+Yw/rLUAEVkjPHHEjwTNm4Z34mc5Ts5tONgtccP7TjIrhU7\n6TY6K8CRGRP5uo3O8vv87dt2iNzPdvD98fYLljGhwEbRRvAo2nDrY1edynNy7duUx+d/XUPn4V3p\nMqIr8W3iKT5cTM7ynexasbNZzYPXnPrNharm1p+vPs9fOCx5VptI76Nno2gjmw2yMGElrU86ox8a\nw46l21g6dTGlRaXEJMTQcVAnRj80hsT2tiSRMU3Fnj9jwocleCbsJLZPpP91F9hUKMYEgT1/xoQH\n64NnjDHGGBNhrA9emPfBC/d+dv7WvWwOrB9d89Xc+u9VFu599CKhf14o98HzeDyZ0dHxE86JibvR\n6y1P8niiCk6WlrxRVlY8y+v15jbmvUQkB3hQVd9uzOs2lIh0A54HsnDWtf0YuFdVj9fnOtZEa4wx\nxpiQ4fF4hie0TJ2e1fuqmC49Li1KaJl6uOhYfnTO1g8nbvtywW0ej2ei1+tdEew4m9BbwAJVvVpE\nEoAlwE+B39TnIpbgGWOMMSYkeDyezISWqdNHXfZLb7u03kcq9rdM6lDWb+BtR9IzB8Z9+sGvpns8\nnssauyavOiLSB5gGpADxwDvAA8DlwEwgQ1XL3LJ3Az9Q1aEi8i1gKpAMeIGHVXW+Wy4HeAW4Gfil\nqr7lc78o4GngfQBVLRKRZUD/+sYe8ARPRH4EPIvzoaa6+9rhfNi+QDnwLvCQqpa7H/a3wFj3EpuA\nO1X1oHvubcAUnM9yCJisqmsC+JEaRVHhfnZtW0Le7tWUnigkJjaR9E6D6Zx1MQmJKafLhWOTbHNr\nhrVmV1MXtX2fRHoTrr/3Qjg031Z+F1fXZFvX97r5RnR0/ISs3lfF+CZ3vtql9S7pft5VyV+uf30C\nTiLU1GYAc1X1aRFJBbbgNJkuAEqBa3CSPoCbgJkikgbMAyao6kIR6QWsEZELVXWbW3Yo0E9VT/ne\nTFXLcWrwABCRWJxk8sX6Bt4ogyxEZGQdy00DLgU2Vzr0Mk5ylgUMAC4BKp6WH7vbA4AewEHgJfd6\n/XHaqa9X1R7u/ndEJKzWyjmQl81nHz1NixbRDB3zMJdfO42hYx6mRYtoPvvoaQ7kZQc7RGOMMfVg\n7/WGOScm7sYuPS4t8lema89Li6Jj4m8MUEgjcGriUNV8nEqmHm4i9hpwB4CIpANDgDnAOGCPqi50\nz9sMLAJu8Lnuu5WTu8rc5G42kAv8ub6B15rgichJEXnSrUmryQd1vN/rqnoDcMzn+i1x/jF+o6pe\nVT2KUx06wS1yGzBNVQtU1YuTsY9326Un4LRTZwOo6kzAA1xcx3iCrqhwP1+snsGAEZOQfuNJSEwh\nKqoFCYkpSL/xDBgxiS9Wz6CocH+wQzXGGFMH9l5vOK+3PCmhZWqZvzIJiSll3vLypACFNA5YIiJb\nRWQzcAHf5E6vApeLSAec5G2hqh4GWgNdRWRzxR+cGrvWPtc95O+mbsvmh+7md1X1ZH0Dr0sNnhe4\nHvhERDJrKFOnkTiquqya3T3c87f77NsC9HG/7uVuV9iOE3fPao4BbPU5N+Tt2raEjt1G0bpd92qP\nt27XnY5dR7Jr25LABmaMMaZB7L3ecB5PVEHRsfxof2WKCvdHe6KiCpo6FrdW7k3gCVXtoaq9gNNV\nr6qqwBqcHOkmnD554NS4bVTVXj5/OqrqQ3W8b2vgI2A5TgtlvUbPVqhLH7wynObRl4EvRGSiqs6t\nVOZs5lpJAE641Z0VStz9FcdLKg64/fJOuPvPOFbNuSEvb/dqho55+PR21w5Vf6Nrm3AeKz9+htee\nCM1+KdbHzpjGV5/vs0jrr1fbOyUU++j59skbevlKhn77EVolffM+37n3zD53md1GsnLx/6P3BTdg\nvnGytOSNnK0fTuw38LZq++AB7NzyYUJZafH0AITTHie/WQcgItcCXYGWPmVexRkHkAgsdPctAp4X\nkZGqukxEEnG6kz2rqhvrcN9pwCeq+ujZBF+nPniqWqiqE4AHcToQvtiI/dwKgdhKTcAJ7v6K43EV\nB0SkBRDr7j/jWDXnhrzSE4XExbf1WyYxMZmCo6UBisgYY8zZKDhaSmLL1n7LxMW3ofRE2PyoCpiy\nsuJZ275cUHpw35eVf7YDcHDfl3Hbv1pQerKsZFYj3/o53yZVEVmoqhuA6cBXIrIB6A78AnhQRCq6\nkb0BpAJzKkbTquoBnKbd37vNs2txavVq7Xjp1hreDFxdOZ76fqB6jaJV1f8VkRU4nQhXi8gNqlq5\nibS+tgCncAZYVFzrPGCD+/UmQICl7rYAJwH1OeYcEPHgNNtWnBvyYmITKSk+5HdEVWHhEZJahdW4\nEWOMabaSWsVQeOxrWiXV/Mt7SfFhYmJt7d7KvF5vrsfjmfjpB7+a3v28q5K79ry0KCExpayocH/0\nzi0fJmz/akFp0bH8iY05RYqqdvFz7C7grkq7/+jz9TFgP85oW9/zlgKDG3C/POrY7a029Z4mRVVV\nRIbgTHXyuYjcdzYBuHO8vA1MEZE7gCSckbO/c4u8CkwSkTeAozhVoXNUtUREZgErRKSfW+05Eaf2\n7pOziSmQ0jsNJnfncqTf+BrLbNNVjL8q8M2guXuKmT13N/M+yKegoJSkpBjGXZbKLeM7kZkRH/B4\njDGmOqH2rhp/ZRs+/WI1Fw26osYyuTuWkd6p2p//zZ7X613h8Xgu+3L96xO2bpp/o7e8vI0nKqqg\nrLR4+smykkZfyeIs3QtsV9X1wQ6ksrokeFUySVUtxUm6PsSpvoyt7SJu0+omd7MT0FtEJgJzcf6B\n/gJsw6nNm4OT2OFevxtOFafH/fsuN44vReQeYI7bZJwHjG3IaJNA8u2rkbunmLG3bSQ+KpPUtM5V\nyubv20Xe7qXc8mS/QIbIilUHue/X2XQc3o1RD3yblm3jOXaomJXLcnjrR6vJuHEYaX3SAxpTIFk/\nOxNO/H2/Rlr/PDizj97tJ7f4fVc9/4u+DB8S2OUob7kukzffXUJ+x96n3+u+/avz9+3iVOF7zJ/Z\nj8yMlyNi2bPG5iZxTxOYue7qTUSScfKRAzgDLELOWa9FKyKdgNtV9YnGCSkwgrkWbeUJMlesOsjk\nn20nvdNosmQIiYnJFBYeYZuuIm/3Ul54qntAX1C5e4oZ96PVDLt7BGlZVZsY9m07xNw/rGL0Q2NI\nbB+ZTQyW4JlIEYkJXoXCA4XoCx/4fVd99vJy5v15cMBr8urzXg9WghfKa9Gas3fWK1mo6m4grJK7\nUDN8SDvmz4xn9t82MHfBEgqOlpLUKobxV7Xhlif7BfzFNHvubjoO71btCxMgLastnYd3ZcfSbfS/\n7oKAxmaMMRV2LN1W67sqc1g3/m/ubh6+t1dAYwu197ppfmwt2hCRmRHPI/f15JGz6tHYOOZ9kM+o\nB77tt0yXEV1ZOnWxJXjGmKD595rdjPr5t/yW6TmqC3N/93HAEzwIrfe6aX4swWsC4bherK+CglK+\njmtFQXHNs+jEt4mntCh8pm6xJlfTXNX3ez+cmnRLi2p/V2W0iaegILTfVbX9zLA+eqYhGmUtWhNZ\nkpJiKD5c7LdM8eFiYhJs6hZjTPDEJNT+rio8XExSkr2rTPNjNXiminGXpfLeip30GVvzyN2c5Tvp\nOKhTAKP6RuGBQnYt3srB5bs4UXSC2IRY2o3oTOcxPSJ20IcxoSKUnr+Ogzqxq5Z31ZZPcxh/WWoA\nozImNFiC10Dh3gwLNS8HVJjVn5y5i0nrl07bblVH7x7acZBdK3Yy+qExTR1iFfs25bHlpZWMTUvj\n0gEX0j4+jgPFJXy4ZS8r5/+DKX16MaSt/5VBTOAkX/dlg8898nbvRozE1JW/Jt3bR3lqfP7mf/JP\nev54aECnT+o2Ooulv/X/rlr78W4SHhrDXZ9XTT5Dccmz6vj+vLHmWlNXluCZKhLbJzLg9kGsfHkF\nnYd3pcuIrsS3iaf4cDE5y3eya8VOBtw+KOC/rRceKGTLSyt58vy+SNvk0/vTEuOZ0DuLq2OSeeyL\nbKYNvIiM+GpXuTHGNNCe4hK2vLShxudvUGo7HntpJYmPfydg74ZQfVeZs+fxeDJbtTxnQmJC9I2n\nyr1JLaI8BYVFZW8cPXay0Sc6FpEc4EFVfbsxr9tQIrIAuBBncYcKT6jq7PpcxxI8U620PumMfmgM\nO5ZuY+nUxZQWlRKTEEPHQZ2CNv/drsVbGZuWdsYPF199k5K4skM683L3MKlnVoCjMyayzcvd4/f5\nk7bJfDc1jeWLt9LnxgsDFlcovqvM2fF4PMM7Z8ZPn3hb95ibr+tc1Dkz/vCu3OLo19/eNXH6zO23\neTyeiV6vd0Ww42xCycBPVPWts7mIJXimRontE+l/3QUhMxXKweW7uHSA/x8cV3VIZ/Ln6yzBM6aR\nfZSfz8/O97+01nc6d2DeivUQwAQPQu9dZRrO4/Fkds6Mn/7GjBHeIQPbHqnY371LYtljD/Y58p2L\n0+JuvGP5dI/Hc1kgliwTkT7ANCAFiAfeAR4ALgdmAhmqWuaWvRv4gaoOFZFvAVNxkjUv8LCqznfL\n5QCvADcDv6wmkUsGjnCWLMGro0jucxcuThSd4MLic2hRUlZjmdRzYykoq/l4c3U2feGCJVgxW9+/\n6hWUlfl9/nLbR9Mu/lxKC0N7ShJfld+J4dAnL9KnVGnV8pwJE2/rHuOb3PkaMrBtyZ23dkv+fy9s\nnkBgljGbAcxV1adFJBXYAnwMLABKgWtwkj5wliybKSJpwDxggqouFJFewBoRuVBVt7llhwL9VPVU\nNfdsjbMc7NM4SeXfcRJB/0PGK7FpUkzYiE2IZV/Jcb9l8o+fICk6OkARGdN8JEVH1/r8HSw+Tkyi\nTUliGi4xIfrGm6/rXOSvzPev71LUKjH6xgCFNAKnJg5VzQc2AT1UtRx4DbgDQETSgSHAHGAcsEdV\nF7rnbQYWATf4XPfdGpI7gPnAW8Ag4GJgFPBUfQO3GjwTNtqN6MzCtXn8Z/duNZZZsDePS1JtSgRj\nGtslqakszPP//P1z117aD+8cwKhMpDlV7k3qnBnvtyq1U0Z82alyb6CapMYB97u1d6eATnxTY/cq\nkC0iHYDrgYWqelhEWgNdRWSzz3USgByf7UM13VBV7/HZzBeRqThJ5v31Cdxq8EzY6DymBwv25JFd\nUFDt8eyCAhbuzWNcZkaAIzMm8o3LzPD7/OmhI7ybv4/OY3oEODITSVpEeQp25Rb7bYbZvac4ukWU\np/pvxEbk1sq9iTOCtYeq9gKyK46rqgJrcJK7m3D65AHkAhtVtZfPn46q+lAd7hkjIpU7k0YB9e57\nZDV4PsK9n12497GD2pdVWtWnF499kc2VHdK5qkM6qefGkn/8BAv25rFwbx5T+vSK2ClSwrEfXTiy\nufuqlxEfx5Ranr8/9OnFkL8d5czZHRzhsARabe/QcO+jFw798wqLyt54/e1dEx97sE+Ngwz+762c\nhKOFZdMDEE57nAES6wBE5FqgK9DSp8yrwBQgEVjo7lsEPC8iI1V1mYgkAs8Dz6rqxlruGQ18LCL3\nqOoc99zJfFNrWGdWg2fCypC2bZk28CLKysuZ/Pk6Ll/yCZM/X0dZeTnTBl5kkxwb04Ts+TNN7eix\nk7Omz9xeumrtoWp/U1+19lDcK6/tKC0sPDmrkW/9nIhs9vmzUFU3ANOBr0RkA9Ad+AXwoIhMcM97\nA0gF5lSMplXVAzhNu793m2nX4tTqZVMLVS0CrsZpFlb33NXA4/X9QFaDZ8JORnwck3pm2VQoxgSB\nPX+mKXm93lyPxzPxxjuWT7/z1m7J37++S1GnjPiy3XuKo//vrZyEV17bUbort3hiY06Roqpd/By7\nC7ir0u4/+nx9DNiPM9rW97ylQLXzCvm7n3t8Oc4o27NiCZ4xxhhjQobX613h8Xgu+38vbJ7w8v9u\nv/FUubdNiyhPwdHCsumFhY2/ksVZuhfYrqrrgx1IZR6v1xvsGIJCRLoAOz96pw+ZHWKDHU6dRUI/\nO1+19bmLdNavrvmK5P56dREOffLqIxz651XR+nVPsEMIVyKSjNN8egC4SVV3BTmkKqwGzxhjjDGm\nHlT1CBDS/RRskIUxxhhjTISxJtoQaaLN3VPM7Lm7mfdBPgUFpSQlxTDuslQ2ZPUP+8Wym1szrDW7\nmsbW3JpzI6H59k8DDtf4Xr9lfCcyM+KDHaI10UY4a6INAStWHeS+X2fTcXg3Rj3wbVq2jefYoWJW\nLsthzW8XM+D2QaT1SQ92mMYYY+rI33v9rR+t5vlf9GX4kHbBDtNEMEvwgix3TzH3/TqbYXePIC3r\nmzmkklISGfi9vrTomcnKl1cw+qExYV+TZ4wxzUHhgULue6Hm93pm/3Tu+/Vy5v15cGjU5JmIZH3w\ngmz23N10HN7tjJeAr7bd2tF5eFd2LN0W4MiMMcY0xI6l2/y+19Oy2pI5rBv/N3d3gCMzzYnV4AXZ\nvA/y6fbj77C7uOb/ii4jurJ06mL6X1d5ebrQEOl97KxPnQm2+n4PhnufvdreKaHeR+/fa3bT7cEx\nNb7XO8WfpOeoLsz93cc8fG+vAEdnKhORHOBBVX07yKEAICJZwItAN3fXx8D9qlpSn+tYDV6QFRSU\nEt/GfxV9fJt4SotKAxSRMcaYs1FaVPt7PbFNPAUF9l6vicfjyYxJiHk0oV3i+vg28TsS2iWuj0mI\nedTj8WQGO7YAeBv4WFV7Ahe6fx6s70WsBi/IkpJiKD5c7Ld/XfHhYmISYgIYlTHGmIaKSaj9vV54\nuJikJHuvV8fj8QxPTEmc3uvK3jFZY3oUJaa0PFy4/1j0tsVbJ25e+OVtHo9notfrXRGIWESkDzAN\nSAHigXeAB4DLgZlARsUatCJyN/ADVR0qIt8CpgLJgBd4WFXnu+VygFeAm4FfqupbPvdrATwNvAfO\n2rQi8inQp76xh0SCJyIjcRb09dUOmA+k4WSvR32OPaGqs0UkCvgtMNbdvwm4U1UPNnHIjWbcZam8\nt2Infcb2q7FMzvKddBzUKYBROQoPFLJr8VYOLt/FiaITxCbE0m5EZzqP6WEDPowxISPU3lUdB3Vi\nVy3v9S2f5jD+stQARhUePB5PZmJK4vRLH7vcm3Je6pGK/a3Sk8ouumXgkcyLOsZ9+OT70z0ez2UB\nWrJsBjBXVZ8WkVRgC06T6QKgFLgGJ+kDuAmYKSJpwDxggqouFJFewBoRuVBVKzrUDwX6qeop35u5\n23Mqtt0p3a4BflHfwEMiwVPVZcDpjggici7wL+BPwLPAT3wzXB8/Bi4BBuAkgNOBl4Abmjrm+vC3\nvFhhVn9y5i4mrV86bbtVHTJ/aMdBdq3YyeiHxjRliFXs25THlpdWMjYtjUsHXMiFxeewr+Q4C9fm\nsWD+P5jSpxdD2lbfgTgcWT87E0n8fT+He/88OLOP3qpDh/jNps2MzUjnyi79ONmxJQeKS/hwy17m\nf/JPev54aMCnmeo2Ooulv635vb4++whrP95NwkNjuOvzqgloWC571kii46Mn9Lqyd4xvcucr5bzU\nkl5X9E7+4s31E3BqupraiIovVDVfRDYBPVS1XEReA+4A3hGRdGAI8D2cHGSPqi50z9ssIovc/U+5\nl3u3cnLnS0TaASuBDOB3wBv1DTxU++A9htP+vBqnerPa/2jgNmCaqhaoqhfnP3u8iCQEKM6zltg+\nkQG3D2LlyyvInreRwgOFlJ8qp/BAIdnzNrLy5RUMuH1QQH8LLTxQyJaXVvLk+X2Z0DuLtMR4Wng8\nZMTH8Z/du/Hk+X35zabN7CmuV39PY4xpVHuKS/jNps08eX5f/rN7NzLi42gR5SEtMZ4JvbN48vy+\nbHlpJYUHCgMaVyi+18NFdFzMjVljehT5K5N1SY+i6PjoGwMU0jhgiYhsFZHNwAV8kzu9ClwuIh1w\nkreFqnoYaA10FZHNFX9wauxa+1z3kL+bqupBVc0CMoHzgT/WN/CQqMHz5VaB3g30dXe1BiaJyNM4\n7d9/x2mzLsap9dvic/p2nH/4nsD6gAV9ltL6pDP6oTHsWLqNpVMXU1pUSkxCDB0HdQrK/He7Fm9l\nbFoa0ja52uN9k5K4skM683L3MKlnSC/FZ4yJYPNy93BVRjp9k5KqPS5tk/luahrLF2+lz40XBjS2\nUHuvhwtveXlSYkpLv1WYie0Ty7zl3pqbxhqJWyv3JnCFqr7v7ltdcVxVVUTWANfjNM9W1CjmAhtV\ndVgD7pkMXAvMUFWvqh4Skb/gtGjeXZ9rhVyCBzwMzFLVfe72fGAZ8DrQ3t1+CrgfSABOVyO5VaYn\n3P1hJbF9Iv2vuyAkpkI5uHwXlw7w/zK8qkM6kz9fZwmeMSZoPsrP54UBF/kt853OHZi3Yj0EOMGD\n0HqvhwtPVFRB4f5j0a3Sk8pqKlN4oDDaE+UpCEA47XEGSKwDEJFrga5AS58yrwJTgERgobtvEfC8\niIxU1WUikgg8DzyrqhtruWcp8Ix73xnuoItxFTHUR0gleO4HuRX4j4p9qnqPT5F8EZmKMzLlfqAQ\niKt0fqy7P2j89bkLByeKTnBh8Tm0KKnx+SL13FgKymo+Hmqsj50xjtqehXDqo1dQVkZa3Lln7Ms8\ncOZ76WTbcyktDK/pSCr/DGlOffLKSkrf2LZ468SLbhlYU9cstn20NaGsuKzywMyz9ZyIPOmzvUNV\nrxSR6cBXIrIXmIUz2GGqiGxV1Vk4feP+ALxSMZpWVQ+IyDjg9yLSyr3em0B2bUGoarGIXAU8KyI/\nB8qBDcBd9f1AIZXgAaOBE6pakS3HAL1V9V8+ZaKAiid4EyDAUndbgJOABibcyBSbEMu+kuNkxMfV\nWCb/+AmSoqMDGJUxxpwpKTq61nfVweLjxCTadCThoqy4bNbmhV/elnlRx7iU81KrdPTe/1V+3OZ/\nfFlaVlI2q7Huqapd/By7i6rJlW9/uGPAfpzRtr7nLQUG1/d+7vFVwHB/Zeoi1BK8iwDfXy+jgY9F\n5B5VneNWc07mmyHJr+L0z3sDZxTtFGBOfWd7NmdqN6IzC9fm8Z/du9VYZsHePC5JDc4Q/z3FJczb\nt4fFR/dTUFZGUnQ0Y1qlMC4tw++L3hhz9kLp+bskNZWFef7fVf/ctZf2wzsHMCpzNrxeb67H45n4\n4ZPvT+91Re/krEt6FCW2TywrPFAYve2jrQmb//FlaeH+wokBmiKlLu4FtqtqyPX7D7UEryOQV7Hh\nTvB3NfA7EfkVTpv0AuBxt8h0nKU81gIe9+96V2M2RLg3w0LNywHtKW7FpD3bGNaubbWdl7MLCli4\nN49pA/33fWkKqw4d4uk9mxk/NpNXLhlMertzyTt4nHc/2sNPPl7Jr7/biuE9LckzpqH8NeG+/6fU\nGp+/e+ev49GMwE6fNC4zg0lr1/l9V63anMufEi8io5r3XagveVbB38+bSGy+9Xq9Kzwez2VfvLl+\nwpd/z77RW+5t44nyFJQVl00vKymbFQrJnTsYYi1wAGeARcjxeL3eYMcQFO7kgTs/eqcPmR1i631+\nJCd48M3cUld2SOeqDumknhtL/vETLNibx8K9eUGZB29PcQn3blvH7564kP49q47w/XJfPv/183/x\n6g/bkNnWmo+NaUy5h8q49bnCGp+/DVuO8MDP1/Ni1kUBrck7m3dVuCR4/pxVgtf6dU/jRWJCTajO\ng2eCbEjbtkwbeBFl5eVM/nwdly/5hMmfr6OsvJxpAy8KyiTH8/btYfzYzGp/uAD0P68V467O5M3V\nfqdQMsY0wJuri/w/fz2TGTc2k3n79gQ0rlB8VxkTCkKtidaEkIz4OCb1zAqZqVAWH93PK5dU22f1\ntHGXp3PH5H/zX1cEKChjmolFm47z55sz/JYZe0kGd85dzSQC+84ItXeVMaHAErwaRHoTbDgqKCuj\nYw9o0aLmMTRp7WM5UlTj6i/GmAY6UnTK7/N38us40tqeS0Fp+EyfVNs7MhyacGv7WRWJffRM3VgT\nrQkbSdHR5O0/7rfMvgMnSE5oEaCIjGk+khNa1P78HTpOUoz1fzUmFFiCZ8LGmFYpzP//7d1/eFXV\nne/x94EESIIkEpBAwkBb4AsTi4qIVeuMI05FqxJai9pRb1Hn1pHy1LF2ptzaarFT6VMdp3ZwdERF\nqx2LtAR/cNVe9N4+o1W02jqm+sUfhYfEhF8WIiHEhJz7x95hDiE5YEjOPmefz+t5eMjZZ5+Tb9az\nzjrfvdbaaz3TlPac2qcbmVM9LO05IvLxzakedsjP35p1DZw54pgMRSQi6SjBk5xRU1HJ6sc38/qb\nzT0+//qbzdQ+Uc/8WTm3U51I1ps/qyT952/DTmrX1FNTkX6enohkRt4vk3LyktMoKo/HumlxmHN3\nqG2UXtjQyncfa6bmvCpqzh5LxeihNG1ro/bpRmqfqNc6eCID6Eg+f7m0BVpvcmFOXjoHzcfL4mVS\nEolE1VEFBZeWFBRc1JlMlg5KJHa1dHT8/MOOjn5fB8/MNgLXu/uq/nzf/mBmTwLVh9r9oie6yUJy\nykeq47UAABfgSURBVKlTilixoICV67dxxaLN7GzZR1nJYOZUD9P6dyIDTJ8/yYREInHq+OKi5ZdP\nnDjkwvFVLVXFRR/U72ktXLW5/qoHN268PJFIXJVMJl+IOs6BZmYLgGl9fb0SPMk5VeWFXHdOmZZC\nEYmAPn8ykBKJRNX44qLl9518UnLmyJE7u45PHF7Sfv0023nGmNFFV7z08vJEIvG5TOxoYWbVwDLg\nGKCYYKvUbwBnAw8Cle7eHp57NfAVd/+Mmf0FcCtQRrAL1z+4+5rwvI3AvcAlwI3u/mgPv7cS+C7w\nbeAHfYldc/BEREQkKxxVUHDp5RMnDpk5cmSP6/HMHDmy9bKJE4YMLyi4NEMh3Qc85e5/DpwMXAmc\nBzwDfAScn3LuxcCDZlYB1AI3ufsUYC7wkJmlLtT4GeDTPSV3oXsIErw+z71SD16OyYd5diISP+k+\n97kyPy9d+5sL8/O6r5l391kRBZJGSUHBRReOr0q7HdGXxo9vue+9jRcBSzMQ0mldP7j7FjOrAya7\ne6eZ/RS4AvilmY0lSAC/AMwHGtx9bfi6t8zsqfB4V2/cY+7e46KtZnYF0OHuPzWzM/oauBI8ERER\nyQqdyWRpVXFR2tWZK4uL2juTyUztRlADXGtmY4B9wJ8RDNMCrADeMLNxwJeAte7+gZkdDXzCzN5K\neZ8SYGPK4x09/TIzqwJuICWx7CsleCIiIpIVBiUSu+r3tBZOHF7S65YoDXtaCwclErsGOpawV24l\ncI67Px0eW9/1vLu7mb1MkNxdzH/3KNYD/+Xup/Th154HDAd+Y2YAw4BR4by9v3T3TYf7RkrwssTu\nbbvZ9OzbbH9+E20tbQwtGcqo0yZwd8MIKotza9kPDcGKyMfRvc3IlSHbVN2Hb//x6nG9tusTzpzM\n8NHDI4o0u7V0dPx81eb6q66fZjt7O+fRzZtLdnd0LM9AOKMJbpB4FcDMvgh8Ajgq5ZwVwGKCpGxt\neOwp4A4z+6y7/6eZDQfuAG539/9K9wvd/S7grq7H4RDtCi2TkqOa6hrZcOeLzK2o4KwTT2B0cRHb\n9rTyfza8z8I332Fx9VROLi+POkwRETlM6dr1Nb/+FVOu+QwV1WOjDjPrfNjR8dCDGzdefsaY0UU9\n3WjxygcfFP1046aPdnd0PNTPv/rHZvb9lMfvufu5ZrYceNPM3gceIrjx4VYze9vdHwJ+DvwLcG/X\n3bTuvs3MaoB/NrMR4futBN7o55jT0kLHES90vHvbbl696Vd8/7hjsfKyg57f+c52bvj9GyybOSNn\nevLUgyciRyIXe/BSNexp5cJ3X++1XfcdO7nh928w46a/jrQn7+6zlmXlQsdd6+BdNnHCkC+NH99S\nWVzU3rCntfDRzZtLfrpx00eb97RmzTp4ZjYIeA+Y5+6vRR1PKvXgRWzTs28zt6Kix0YA4NjSUs4d\nN5ba+gYWTpnU4zkiIpI9ausb0rbrVl7GBWMqeP7Zt6m+6IQMR5f9ksnkC4lE4nN3bHjn0vve23hR\nZzI5clAisWt3R8fy3QOwk8UR+hrwbrYld6AEL3Lbn9/EZRM/TeW2XueT8vlxY1n021ezNsFTj52I\n9KdDtSnZ3sO3bssWflI1o9d2vX50IX89YRy1L7wGSvB6FCZxS8nMUigfm5mVAa8A2whusMg6SvAi\n1tbSRkXRsLTnjBk2lF3tvSeAIiKSPXa1tx+yXR9VPIyPdn+UoYikv7n7TiA7e11C2skiYkNLhtLU\nujftOVv2tlFaqD0eRURyQWlh4SHb9e179jJk+JAMRST5SD14ERt12gTWvtLI337qk72e8+T7jcwe\nMyaDUQUa9rRS29TAs81b2dXeTmlhIWeOOIaaisqcueFDROIv29qq2WPGsLYxfbv+q03vM/rUCRmM\nSvKNErwMSLe9TcOeESxseIdTRpVzbGnpQc+/sWsXa99vZNnMGQMZ4kFe2rGDpQ1vMW9uFffOnsX4\nydC4dS9rnmni64+/yJILRnDqFCV5IpJ5qXP0XtjQyncfa2be3PE88LnpjC4so3H7Xh5b18DX1rzK\ntyozv8xUTVUlC195tdd2fec723nprXruHj6Dyh6+H3Jh2zPJfkrwIlZZXMTi6qnc8Ps3OHfcWD4/\nbixjhg1ly942nny/kbXvN7K4empGr0Ib9rSytOEtbrv5BKZPCe4CGzy4laqxRSz8H5/g9FnlXPed\n37FiQQFV5Ro6FpFo1O9o57uPNfPPNx/P9GnBcmMdfxpE1ZhirvnyZD47czTf+M5r/GtRZpeZysZ2\nXfKP5uBlgZPLy1k2cwbtnZ0s+u2rnP1/f82i375Ke2cny2bOyPjVZ21TA/PmVu1P7rqbPm0ENedV\nsXJ92v2gRUQG1Mr1Lcw7f/z+5K676VPKqJlbRW1TQ4Yjy752XfKPevCyRGVxEQunTMqKpVCebd7K\nvbNnpT2n5uyxXLFoM9edk6GgRES6eapuL/ddXZH2nLmzK7ly9XoWRnDDYza165J/lOANgHRz7rJV\n6pyWD+taGD85GJbtTcXooexs2ZeJ0EREerSzZR9jjzlwOZKCow9st6qOSvJhYcv+Ni7b19CDnve1\nFfm4NEQrBykrGUzj1vS3+Ddta6OsZHCGIhIROZjaKpHeKcGTg8ypHsaaZ5rSnlP7dCNzqtMv5Cki\nMpDUVon0LmuGaM2sBWgEOlIOnw/8CbgXOBboBB4DvununeEmvz8C5obn1wFXuvv2gY43F4dhu+tt\nO6D5s0r4yv2bOX1WeY+Tl19/s5naJ+pZsWDkQIcoItKrvrRVqe1eLgzXQvrvGw3fSm+yIsEzs0Kg\nGDjF3bd1e24VsINgS5CjgF8DVwN3AtcAs4ETgWZgeXh8fsaCj6Gq8kKWXDCC677zO2rOq6Lm7LFU\njB5K07Y2ap9upPaJepZcMEJLpIhIpNRWifQuKxI8oGs9jp2pB83sKKAGmObuSaDZzJYBCwgSucuB\nZe6+Kzx/KfAHMytxd63hcQROnVLEigUFrFy/jSsWbWZnyz7KSgYzp3oYKxaMVIMpIllBbZVIz7Il\nwTuaYGj2ATObDrQBdwOvAAng3ZRzNwDV4c9Tw8dd3iWYVzgFeG2AY469qvJCrjunTEuhiEhWU1sl\ncrBsSfDagIeAu9z9JTM7AVgH3A60uXtnyrmtQEn4c0n4GIBwXl5byvP9Jhfn3PU2x05ERA7dRubC\nHD0tqSK9yYoEz903EQy7dj1+zcx+BswEhprZoJQkrwTYHf68G9i/14uZDQaGpjwvIiIikneyYpkU\nMys1syndDg8CtgL74IAlyKcBr4c/1wGW+lYEQ70+QKGKiIiIZL2sSPAIlkB5ycwMwMwmEdwJuxpY\nBSw2s4SZlRHcOXt/+LoVwMIwQUwAi4FH3L33LRhEREREYi5bhmifN7PrgdXhMOtHwGJ3X2tmLwL3\nAO8Q9OY9QpDYQbAsyif575sxXgG+2tc4cnGeXSrNuRMR6T/d29RcnJOXSvPz8ktWJHgA7n4vwYLG\n3Y9/AHyxl9d0At8K/4mIiIgI2TNEKyIiIiL9RAmeiIiISMwkkslk1DFEwswmAn9cbZMYN2RI1OEc\nNs2zExHJPrkwP6+7slWrE1HHIANHPXgiIiIiMZM1N1nku4Y9rdQ2NfBs81Z2tbdTWljImSOOoaai\nksriokO/gYiIiEhICV4WeGnHDpY2vMW8uVXcO3sWY0cNo3H7Xh5b18DXn3uRJReM4NQpSvJERLJV\nT0uq6MJdoqQEL2INe1pZ2vAWt918AtOnlO0/XjWmmGu+PJkzzhzBdd/5HSsWFFBVXhhhpCIicrjS\nXbh/bc2rfKtyKieXl0cdpsSY5uBFrLapgXlzqw5I7lJNnzaCmvOqWLm+JcORiYhIX9TvaN9/4X7N\nlydTNaaYwYMH7b9wv+3mE1ja8BYNe7TpkgwcJXgRe7Z5KxfMrkx7Ts3ZY3mqbm+GIhIRkSOxcn1L\n+gv3KWXUzK2itqkhw5FJPlGCF7Fd7e2MnwwFR7f2+A+gYvRQdrbsizhSERE5HE/V7eULXyhP267P\nnV3Js81bI45U4kwJXsRKCwtp3Jq+d65pWxtlJYMzFJGIiByJnS37GHvMsLTnVJQPY9dH7RmKSPKR\nEryInTniGNY805T2nNqnG5lTnb6xEBGR7FBWMvjQF+479lI6RDfOycBRghexmopKVj++mdffbO7x\n+dffbKb2iXrmzyrJcGQiItIXc6qHHfLCfc26Bs4ccUyGIpJ8pGVSIpC6XlIZsGRDsBRKzXlV1Jw9\nlorRQ2na1kbt043UPlHPkgtGaIkUEZEcMX9WCV+5fzOnzypn+rQRBz3/h6YtPP7ce6y4ciRl5X/I\nyW3OJPspwcsCp04pYsWCAlau38YVizazs2UfZSWDmVM9jBULRiq5ExHJIVXlhSy5QBfuEq1EMpmM\nOoZImNlE4I+rbRLjhgzJ6O/uvuK5iIjET/2Odlaub+Gpur0HXLjPn1VyQHIXVQ9e2arViUh+sWSE\nevBEREQGQFV5IdedU8Z150QdieQjJXgDQD10IiJyuA71naE5etIXuotWREREJGaU4ImIiIjEjIZo\n+4mGZUVEZCCkfr9ouFYOl3rwRERERGJGCZ6IiIhIzCjBExEREYkZzcHrI825ExGRTOv+3aM5edIb\n9eCJiIiIxIwSPBEREZGYyZohWjObDfwAKAUGA3e6++1m9iRwAtCccvrN7v6wmQ0CfgTMDY/XAVe6\n+/YMhi4iIiKSVbIiwTOzCmANMNfd15nZp4DfmdmLQBnwdXd/tIeXXgPMBk4kSACXA3cC8/s7Rs25\nExGRbKM5edKbbBmi3Qdc5u7rANz9XeAdYDpBgrezl9ddDixz913ungSWAvPMrCQDMYuIiIhkpazo\nwXP3bcDqrsdhD9404HngRmChmS0FioEngBvdfQ8wFdiQ8lbvEiStU4DXMhO9iIiISHbJlh68/cys\nCngcuMXd3yAYun0UOAk4AzidYK4eQAnQ2vVad+8E2sLjIiIiInkpK3rwupjZDIKE7l/d/YcA7v53\nKadsMbNbgVuBa4HdQFHK6wcDQ8PjH5vm2YmISC5L9z2m+Xn5JWt68MLkbi1wbVdyZ2ZDzOz4bqcO\nAtrDn+sAS30boAPwAQ5XREREJGtlRYJnZsMIhmEXuvsvUp4qBJ4zs4vD84YDi4Bfhs+vIJifV2pm\nCWAx8Ii7tyIiIiKSp7JliHYeMBH4JzP7p5TjjwDnAbeZ2feAJPAkcFP4/HLgk8ArQCL8/6sf5xeP\nOOcdyo4+ktBFRESyn6Yh5ZdEMpmMOoZImNlE4I/rroUqJXgiIpJvLvZE1CHIwMmKIVoRERER6T9K\n8ERERERiRgmeiIiISMwowRMRERGJGSV4IiIiIjGjBE9EREQkZpTgiYiIiMSMEjwRERGRmFGCJyIi\nIhIzSvBEREREYkYJnoiIiEjMKMETERERiRkleCIiIiIxowRPREREJGaU4ImIiIjEjBI8ERERkZhR\ngiciIiISM0rwRERERGJGCZ6IiIhIzCjBExEREYkZJXgiIiIiMaMET0RERCRmlOCJiIiIxIwSPBER\nEZGYUYInIiIiEjNK8ERERERiRgmeiIiISMwURB3AkTKzk4CfAKOAduAWd38w2qhEREREopPTPXhm\nNhRYDfybu08CLgTuMLNPRxuZiIiISHRyOsEDZgO4+wPh/3XAk8AlUQYlIiIiEqVcT/CmAm93O7YB\nqI4gFhEREZGskOtz8EqA1m7HWsPjhzIYoGlXf4ckIiKS/WabTQTq3b0j6lik/+V6grcbKOp2rCQ8\nfihjAf7m/v4OSUREJCf8EfgEsDHiOGQA5HqCVwdc3+3YNOD1w3jty8DpQCOwr5/jEhERyQX1UQcg\nAyORTCajjqHPzKwQeAe4yd3vN7PjgP8HnOzuHm10IiIiItHI6QQPwMyOB+4ERgN7CZK9X0QblYiI\niEh0cj7BExEREZED5foyKSIiIiLSjRI8ERERkZhRgiciIiISM0rwRERERGIm19fB6xMzOwn4CTAK\naAducfcHo40qOmbWQrAeYOpq5ucDfwLuBY4FOoHHgG+6e6eZDQJ+BMwNz68DrnT37RkLPEPM7H8C\ntwM3uvut4bFR9LFszOxyYDHB528HsMjdX87gnzRgeimrJ4ETgOaUU29294fztazMbDbwA6CUYFed\nO939dtWrg6UpK9WrFGY2B/g+MBxIAne5+49Vp/JX3vXgmdlQYDXwb+4+CbgQuMPMPh1tZNEI1xIs\nBk5x96kp/94G7iL4UE8CTgRmA1eHL70mfHwiMBnYTrBcTayY2TLgLOCtbk/1qWzMbDpwB/Ald58c\nHv+lmQ0Z2L9k4KUpqzLg693q18Phc3lXVmZWAawB/pe7TwXmAEvM7BRUrw5wiLJSvQqF5bSKsDyA\nzwM3m9npqE7lrbxL8AgqM+7+QPh/HfAkcEmUQUWoLPx/Z+pBMzsKqCHo3Uy6ezOwDLg0POVyYJm7\n73L3JLAUmGdmh7MPcC75D3efD3zYdeAIy+ZS4El3fwMg7DlOAGdk6g8aQAeVVaiMbvUrRT6W1T7g\nMndfB+Du7xIs2D4L1avueiur6ahepUoCf+PuzwO4+3vA28DxqE7lrXwcop1KUPFTbQBmRBBLNjia\nYGj2gfCKrQ24G3iF4MP8bsq5G4Dq8Oep4eMu7xJcMEwBXhvgmDPG3f+zh8OT6XvZTAV+2+393g5f\n+0w/hByZXsoKgjq20MyWEvQWP0EwhLuHPCwrd99GMIoAgJl9imCLxddQvTpAmrJ6HrgR1SsA3H0L\nQU8nAGZ2JjABeAHVqbyVjz14JUBrt2Ot4fF81AY8BPzY3Y8FriK4ivs80ObunSnnppbTAeUYntdG\nfpRjCX0vm3ysf2uAR4GTCK7+TyeYUwV5XlZmVgU8DtxC0AujetWL1LIKe5VUr7oxs3PNbDOwkmAY\nthjVqbyVjwnebqCo27GS8HjecfdN7r7A3V8KH78G/AyYCQwNJ+F2SS2nA8rRzAYDQ8mPctxN38sm\n7+qfu/+duz/s7p1hT8OtBMNGkMdlZWYzgN8AD7j791C96lUPZaV61QN3X+vu4wmS3aXAZ1Gdylv5\nmODVEXQ/p5oGvB5BLJEzs1Iz614eg4CtBPNfJqUcTy2nOsBS34pgqNcHKNRssoG+l80Bz5lZgmAo\nJJb1z8yGhPtFpxpEcPc65GlZhQnLWuBad/9heFj1qgc9lZXq1YEscH7XY3d/k+Bu2VmoTuWtfEzw\nngM6zGwBgJkdB3wOeDjtq+LrWOAlMzMAM5sEzCeY97IKWGxmCTMrI7jj6v7wdSsI5r+Uhh/8xcAj\n7t69Sz923L2FvpfNQ8C5KXdtX0VwRfzrTP4NGVQIPGdmFwOY2XBgEfDL8PkV5FlZmdkwgqHFhe7+\ni67jqlcH662sUL3q7mjgZ+E8asK6cxbBHDzVqTyVSCaTUceQceGV353AaGAvcFO3xiOvmNmVwDcI\n1pj6CLjD3e8xs5HAPQR3Yu0DHiGYxJwMu/x/AHyRYBLvK8BX3X1XFH/DQAiHK+rCh39G0Lh9QJD8\n/og+lo2ZXQLcAAwhWH/wmq471XLVIcrqCeA2gi+hJMFd6ze4e2ueltUlBF+e3W/2eoRgWQrVq9Ah\nyupXqF7tF65Z922CdjxB0IP3D8BRqE7lpbxM8ERERETiLB+HaEVERERiTQmeiIiISMwowRMRERGJ\nGSV4IiIiIjGjBE9EREQkZpTgiYiIiMSMEjwRERGRmFGCJyIZYWaVZrbDzL7W7XiRmbmZ/UtUsYmI\nxI0SPBHJCHdvAP4W+GHX1nihWwh2UPlWJIGJiMSQdrIQkYwys3uA44BTgdOA/w18xt21ibmISD9R\nD56IZNq1QCmwlGDT828ruRMR6V/qwRORjDOzmcDLwG+A09xdDZGISD9SD56IROEvgC3AscDEaEMR\nEYkf9eCJSEaZ2fHA88BfAVcDk4G/dPfOSAMTEYkR9eCJSMaYWTHwH8Bt7r4e+HtgAvDNSAMTEYkZ\nJXgikkm3A3uAmwHcfRdwFfA9MzsuysBEROJEQ7QikhFmVgM8Apzo7nXdnvt34BRgpru3RRGfiEic\nKMETERERiRkN0YqIiIjEjBI8ERERkZhRgiciIiISM0rwRERERGJGCZ6IiIhIzCjBExEREYkZJXgi\nIiIiMaMET0RERCRmlOCJiIiIxMz/B7IIQBYmhcgWAAAAAElFTkSuQmCC\n",
      "text/plain": [
       "<matplotlib.figure.Figure at 0x7fae7ea03710>"
      ]
     },
     "metadata": {},
     "output_type": "display_data"
    }
   ],
   "source": [
    "gp.plot_section(geo_data, solution2[0,0,:], 60, plot_data = True)"
   ]
  },
  {
   "cell_type": "markdown",
   "metadata": {},
   "source": [
    "# Setting up the pymc-Functions\n",
    "\n",
    "pymc has two distinct types of objects: **deterministic** and **stochastic** objects. As the [pymc documentation](https://pymc-devs.github.io/pymc/modelbuilding.html)  puts it: \"A *Stochastic* object represents a variable whose value is not completely determined by its parents, and a *Deterministic* object represents a variable that is entirely determined by its parents.\" Stochastic objects can essentially be seen as *parameter distributions* or *likelihood functions*, while Deterministic objects can be seen as function that take a specific input and return a specific (determined) output for this input. An example for the latter would be the modeling function of GemPy, which takes a specific set of input parameters and always creates the same model from those parameters."
   ]
  },
  {
   "cell_type": "code",
   "execution_count": 15,
   "metadata": {
    "collapsed": true
   },
   "outputs": [],
   "source": [
    "import pymc"
   ]
  },
  {
   "cell_type": "markdown",
   "metadata": {},
   "source": [
    "## Setting up the parameter distributions\n",
    "\n",
    "For conducting a stochastic simulation of the geological model, we need to consider our input data (dips and layer interfaces) as uncertain - i.e. as distributions."
   ]
  },
  {
   "cell_type": "code",
   "execution_count": 13,
   "metadata": {},
   "outputs": [
    {
     "data": {
      "text/html": [
       "<div>\n",
       "<style>\n",
       "    .dataframe thead tr:only-child th {\n",
       "        text-align: right;\n",
       "    }\n",
       "\n",
       "    .dataframe thead th {\n",
       "        text-align: left;\n",
       "    }\n",
       "\n",
       "    .dataframe tbody tr th {\n",
       "        vertical-align: top;\n",
       "    }\n",
       "</style>\n",
       "<table border=\"1\" class=\"dataframe\">\n",
       "  <thead>\n",
       "    <tr style=\"text-align: right;\">\n",
       "      <th></th>\n",
       "      <th>X</th>\n",
       "      <th>X_std</th>\n",
       "      <th>Y</th>\n",
       "      <th>Y_std</th>\n",
       "      <th>Z</th>\n",
       "      <th>Z_std</th>\n",
       "      <th>annotations</th>\n",
       "      <th>formation</th>\n",
       "      <th>formation number</th>\n",
       "      <th>group_id</th>\n",
       "      <th>order_series</th>\n",
       "      <th>series</th>\n",
       "      <th>isFault</th>\n",
       "    </tr>\n",
       "  </thead>\n",
       "  <tbody>\n",
       "    <tr>\n",
       "      <th>0</th>\n",
       "      <td>250</td>\n",
       "      <td>0.0</td>\n",
       "      <td>500</td>\n",
       "      <td>0.0</td>\n",
       "      <td>996</td>\n",
       "      <td>0.0</td>\n",
       "      <td>${\\bf{x}}_{\\alpha \\,{\\bf{1}},0}$</td>\n",
       "      <td>Layer 2</td>\n",
       "      <td>1</td>\n",
       "      <td>l2_a</td>\n",
       "      <td>1</td>\n",
       "      <td>Default serie</td>\n",
       "      <td>False</td>\n",
       "    </tr>\n",
       "    <tr>\n",
       "      <th>1</th>\n",
       "      <td>2500</td>\n",
       "      <td>0.0</td>\n",
       "      <td>2500</td>\n",
       "      <td>0.0</td>\n",
       "      <td>1149</td>\n",
       "      <td>0.0</td>\n",
       "      <td>${\\bf{x}}_{\\alpha \\,{\\bf{1}},1}$</td>\n",
       "      <td>Layer 2</td>\n",
       "      <td>1</td>\n",
       "      <td>l2_b</td>\n",
       "      <td>1</td>\n",
       "      <td>Default serie</td>\n",
       "      <td>False</td>\n",
       "    </tr>\n",
       "    <tr>\n",
       "      <th>2</th>\n",
       "      <td>2250</td>\n",
       "      <td>0.0</td>\n",
       "      <td>1500</td>\n",
       "      <td>0.0</td>\n",
       "      <td>1298</td>\n",
       "      <td>0.0</td>\n",
       "      <td>${\\bf{x}}_{\\alpha \\,{\\bf{1}},2}$</td>\n",
       "      <td>Layer 2</td>\n",
       "      <td>1</td>\n",
       "      <td>l2_b</td>\n",
       "      <td>1</td>\n",
       "      <td>Default serie</td>\n",
       "      <td>False</td>\n",
       "    </tr>\n",
       "    <tr>\n",
       "      <th>3</th>\n",
       "      <td>2750</td>\n",
       "      <td>0.0</td>\n",
       "      <td>500</td>\n",
       "      <td>0.0</td>\n",
       "      <td>995</td>\n",
       "      <td>0.0</td>\n",
       "      <td>${\\bf{x}}_{\\alpha \\,{\\bf{1}},3}$</td>\n",
       "      <td>Layer 2</td>\n",
       "      <td>1</td>\n",
       "      <td>l2_b</td>\n",
       "      <td>1</td>\n",
       "      <td>Default serie</td>\n",
       "      <td>False</td>\n",
       "    </tr>\n",
       "    <tr>\n",
       "      <th>4</th>\n",
       "      <td>500</td>\n",
       "      <td>0.0</td>\n",
       "      <td>2500</td>\n",
       "      <td>0.0</td>\n",
       "      <td>1149</td>\n",
       "      <td>0.0</td>\n",
       "      <td>${\\bf{x}}_{\\alpha \\,{\\bf{1}},4}$</td>\n",
       "      <td>Layer 2</td>\n",
       "      <td>1</td>\n",
       "      <td>l2_a</td>\n",
       "      <td>1</td>\n",
       "      <td>Default serie</td>\n",
       "      <td>False</td>\n",
       "    </tr>\n",
       "  </tbody>\n",
       "</table>\n",
       "</div>"
      ],
      "text/plain": [
       "      X  X_std     Y  Y_std     Z  Z_std                       annotations  \\\n",
       "0   250    0.0   500    0.0   996    0.0  ${\\bf{x}}_{\\alpha \\,{\\bf{1}},0}$   \n",
       "1  2500    0.0  2500    0.0  1149    0.0  ${\\bf{x}}_{\\alpha \\,{\\bf{1}},1}$   \n",
       "2  2250    0.0  1500    0.0  1298    0.0  ${\\bf{x}}_{\\alpha \\,{\\bf{1}},2}$   \n",
       "3  2750    0.0   500    0.0   995    0.0  ${\\bf{x}}_{\\alpha \\,{\\bf{1}},3}$   \n",
       "4   500    0.0  2500    0.0  1149    0.0  ${\\bf{x}}_{\\alpha \\,{\\bf{1}},4}$   \n",
       "\n",
       "  formation  formation number group_id  order_series         series  isFault  \n",
       "0   Layer 2                 1     l2_a             1  Default serie    False  \n",
       "1   Layer 2                 1     l2_b             1  Default serie    False  \n",
       "2   Layer 2                 1     l2_b             1  Default serie    False  \n",
       "3   Layer 2                 1     l2_b             1  Default serie    False  \n",
       "4   Layer 2                 1     l2_a             1  Default serie    False  "
      ]
     },
     "execution_count": 13,
     "metadata": {},
     "output_type": "execute_result"
    }
   ],
   "source": [
    "geo_data.interfaces.head()"
   ]
  },
  {
   "cell_type": "markdown",
   "metadata": {},
   "source": [
    "So let's assume the vertical location of our layer interfaces is uncertain, and we want to represent this uncertainty by using a normal distribution. To define a normal distribution, we need a mean and a measure of deviation (e.g. standard deviation). For convenience the input data is already grouped by a \"group_id\" value, which allows us to collectively modify data that belongs together. In this example we want to treat the vertical position of each layer interface, on each side of the anticline, as uncertain. Therefore, we want to perturbate the respective three points on each side of the anticline collectively."
   ]
  },
  {
   "cell_type": "markdown",
   "metadata": {},
   "source": [
    "These are our unique group id's, the number representing the layer, and a/b the side of the anticline."
   ]
  },
  {
   "cell_type": "code",
   "execution_count": 17,
   "metadata": {},
   "outputs": [
    {
     "name": "stdout",
     "output_type": "stream",
     "text": [
      "['l2_a' 'l2_b' 'l3_a' 'l3_b' 'l4_a' 'l4_b' 'l5_a' 'l5_b']\n"
     ]
    }
   ],
   "source": [
    "group_ids = np.unique(geo_data.interfaces[\"group_id\"])\n",
    "print(group_ids)"
   ]
  },
  {
   "cell_type": "code",
   "execution_count": 18,
   "metadata": {},
   "outputs": [],
   "source": [
    "interface_Z_modifier = []\n",
    "std = 30.\n",
    "\n",
    "# loop over the unique group id's and create a pymc.Normal distribution for each\n",
    "for gID in group_ids:\n",
    "    interface_Z_modifier.append(pymc.Normal(gID, 0, 1./std**2))"
   ]
  },
  {
   "cell_type": "markdown",
   "metadata": {},
   "source": [
    "our list of parameter distribution:"
   ]
  },
  {
   "cell_type": "code",
   "execution_count": 19,
   "metadata": {},
   "outputs": [
    {
     "data": {
      "text/plain": [
       "[<pymc.distributions.new_dist_class.<locals>.new_class 'l2_a' at 0x7ff46ac2ff60>,\n",
       " <pymc.distributions.new_dist_class.<locals>.new_class 'l2_b' at 0x7ff478817f60>,\n",
       " <pymc.distributions.new_dist_class.<locals>.new_class 'l3_a' at 0x7ff46abe40b8>,\n",
       " <pymc.distributions.new_dist_class.<locals>.new_class 'l3_b' at 0x7ff46abe40f0>,\n",
       " <pymc.distributions.new_dist_class.<locals>.new_class 'l4_a' at 0x7ff46abe4128>,\n",
       " <pymc.distributions.new_dist_class.<locals>.new_class 'l4_b' at 0x7ff46abe4160>,\n",
       " <pymc.distributions.new_dist_class.<locals>.new_class 'l5_a' at 0x7ff46abe4198>,\n",
       " <pymc.distributions.new_dist_class.<locals>.new_class 'l5_b' at 0x7ff46abe41d0>]"
      ]
     },
     "execution_count": 19,
     "metadata": {},
     "output_type": "execute_result"
    }
   ],
   "source": [
    "interface_Z_modifier"
   ]
  },
  {
   "cell_type": "markdown",
   "metadata": {},
   "source": [
    "Let's have a look at one:"
   ]
  },
  {
   "cell_type": "code",
   "execution_count": 41,
   "metadata": {},
   "outputs": [
    {
     "data": {
      "image/png": "iVBORw0KGgoAAAANSUhEUgAAAaMAAAEOCAYAAAAkF3jEAAAABHNCSVQICAgIfAhkiAAAAAlwSFlz\nAAALEgAACxIB0t1+/AAAG8xJREFUeJzt3X+4XVV95/H3BUmk8Qd0omKLQmngmxAhljb1KVaHPlF0\n8Ed0DCgDZkSCI9ZMdfBXkGo7gwRHGPskJjCgo4nExNEBEaOtFsJEHNtBFGOCfhPT4vgD2oo/MCFg\nLmT+2PvKYXvuvef+OHvdC+/X8+Q5d6+9zjpr5ebeT9Y+66w9cODAASRJKumg0h2QJMkwkiQVZxhJ\nkoozjCRJxT2udAemioiYCSwE7gIeLNwdSZouDgaeDtyamQ+MtxHD6GELgS+X7oQkTVPPA24Z75MN\no4fdBbBhwwaOOOKI0n2RpGnh7rvv5qyzzoL6d+h4GUYPexDgiCOO4MgjjyzdF0mabib09oYLGCRJ\nxRlGkqTiDCNJUnGGkSSpOMNIklScYSRJKs4wkiQVZxhJkoozjKQpbPfu3QwMDDAwMMDu3btLd0fq\nG8NIklScYSRJKs4wkiQVZxhJkoozjCRJxRlGkqTiDCNJUnGGkSSpOMNIklRcq7cdj4iFwGpgNrAf\nWJmZ67vUWwqsqPt3D7A8M2/tOP8G4IPAezPzsmFeazMwPzOPnuxxSJImV2szo4iYCVwHXJGZc4Al\nwKqIOKFR70RgFXB6Zh4LrAWujYgZ9fk1wAuA74zwWucA8/oyEEnSpGvzMt0igMxcVz/uADYDZzbq\nnQ1szsztdb31wABwSn1+Y2aeAfyi24tExG8D7wEumuT+S5L6pM0wmgvsapTtBOZ3qbezUbZrqF5m\n3jLK61xNFUY/Gl83JUltazOMZgH7GmX76vLx1Ps1EfF6YDAzPz7eTkqS2tfmAoY9wKGNsll1+Xjq\nPUJEHEl1ae65E+ijJKmANmdGO4DjGmXzgG1d6sXQQUQMUF26a9ZreinwBOCrEXEnsAk4MiLujIij\nxt9tSVK/tRlGW4DBeqUbEbEAOBXY0Kh3DXBaxyq7ZVSzoq0jNZ6ZV2bmUzPz6Ho592uAH9TH35vE\ncUiSJllrl+kyc39ELAbWRsSFwP3AuZmZEbES2JuZF2fmHRFxPrCpXs59F7A4Mwcj4mCqmRPAM4Hj\nI2IZcF1mrmhrLJKkydXqh14z83bg5C7lKxrHG4GNXeo9SHXJrpfXuhk4ejz9lCS1y+2AJEnFGUaS\npOIMI0lSca2+ZyRpbM675EuP+HrWYduHrXvD5Yvb6JLUF86MJEnFGUaSpOIMI0lScYaRJKk4w0iS\nVJxhJEkqzjCSJBXn54yklr3sgutLd0GacpwZSZKKM4wkScUZRpKk4gwjSVJxhpEkqbhWV9NFxEJg\nNTAb2A+szMz1XeotBVbU/bsHWJ6Zt3acfwPwQeC9mXlZR/kxwCpgDnAIsAV4c2be37dBSVPEWFbp\nucO3pprWZkYRMRO4DrgiM+cAS4BVEXFCo96JVIFyemYeC6wFro2IGfX5NcALgO90eZlPAV/PzLnA\nicAC4K19GpIkaZK0eZluEUBmrqsfdwCbgTMb9c4GNmfm9rreemAAOKU+vzEzzwB+0fmkiDgIuBS4\nrH7eXuAWqlCSJE1hbV6mmwvsapTtBE7qUu+2RtkuYD7wxcy8pVvjmfkQ1cwI+NVM7EXAhybQZ0lS\nC9qcGc0C9jXK9tXl46k3rDqINgA/AK4aWzclSW1rM4z2AIc2ymbV5eOp11VEzAb+tj58eWYOjrGf\nkqSWtRlGO4DjGmXzgG1d6sXQQUQMUF26a9b7NRFxOHAj8BWqBRCuopOkaaDNMNoCDEbEOQARsQA4\nlepyWqdrgNM6Vtkto5oVbe3hNdYAWzPzXZl5YHK6LUnqt9YWMGTm/ohYDKyNiAuB+4FzMzMjYiWw\nNzMvzsw7IuJ8YFO9nPsuYHFmDkbEwVQzJ4BnAsdHxDKqJeOrqFbm3RkRL+x46X/IzNNaGqYkaRxa\n/dBrZt4OnNylfEXjeCOwsUu9B6ku2Q1nYKJ9lMbD20JIE+N2QJKk4gwjSVJxhpEkqTjDSJJUnGEk\nSSrOMJIkFWcYSZKKM4wkScUZRpKk4gwjSVJxhpEkqTjDSJJUnGEkSSrOMJIkFWcYSZKKM4wkScUZ\nRpKk4gwjSVJxrd52PCIWAquB2cB+YGVmru9Sbymwou7fPcDyzLy14/wbgA8C783MyzrKZwMfAZ4F\nPAR8Fnh7Zj7Ut0FJkiastZlRRMwErgOuyMw5wBJgVUSc0Kh3IrAKOD0zjwXWAtdGxIz6/BrgBcB3\nurzMlVThNQf4fWAR8Mb+jEiSNFnavEy3CCAz19WPO4DNwJmNemcDmzNze11vPTAAnFKf35iZZwC/\n6HxSRDwReAXVbOtAZt4LrKnbkyRNYW2G0VxgV6NsJzC/S72djbJdQ/Uy85Zh2j+WKrR2j9K+JGmK\naTOMZgH7GmX76vLx1OvW/gON94d6eZ4kqbA2w2gPcGijbFZdPp563dqfGRGdY+rleZKkwtoMox3A\ncY2yecC2LvVi6CAiBqgu3TXrNe0EHqRavDBS+5KkKabNMNoCDEbEOQARsQA4FdjQqHcNcFrHKrtl\nVLObrSM1npl7gU8DKyJiICIOA94EfHTyhiBJ6ofWPmeUmfsjYjGwNiIuBO4Hzs3MjIiVwN7MvDgz\n74iI84FN9XLuu4DFmTkYEQdTzZwAngkcHxHLgOsycwXwZuBq4LtUs6RNwMfaGqMkaXxa/dBrZt4O\nnNylfEXjeCOwsUu9B6ku2Q3X/k+AV028p5KkNrkdkCSpuFZnRpKmhpddcH3PdW+4fHEfeyJVnBlJ\nkoozjCRJxRlGkqTiDCNJUnGGkSSpOMNIklScYSRJKs4wkiQVZxhJkoozjCRJxRlGkqTiDCNJUnGG\nkSSpOMNIklScYSRJKs77GUldjOV+P5ImrtUwioiFwGpgNrAfWJmZ67vUWwqsqPt3D7A8M28drY2I\neAawBgjgIeBm4ILMvK+/I5MkTURrl+kiYiZwHXBFZs4BlgCrIuKERr0TgVXA6Zl5LLAWuDYiZvTQ\nxoeBXZkZwALgOOA9LQxPkjQBbb5ntAggM9fVjzuAzcCZjXpnA5szc3tdbz0wAJzSQxsLgC/W534J\nbAGe1a8BSZImR5uX6eYCuxplO4GTutS7rVG2C5hPFUojtfF54NURcSPweOBFwCcn1m1JUr+NOYwi\nYgbVL/pHyMx7R3nqLGBfo2xfXd5rvYFR2ngHcBPwE2AGcCNw1Sj9kiQV1vNluoh4cUR8l+qX/087\n/vysfhzNHuDQRtmsurzXeqO18TngM8DhwJOA7wMbe+ibJKmgscyMPgR8GVgOjGd12g7gbY2yecC2\nLvVi6CAiBqgu3W2j6m/XNiJiNvAcqoUPDwIPRsQG4Avj6KskqUVjCaOnAedl5uA4X2sLMBgR52Tm\nRyNiAXAq8OeNetcA/yciTsjMbwHLqGY+W6ku0w3Xxj3AXcCrgL+qQ+zlwO3j7K8kxvaZqxsuX9zH\nnujRbCyr6f6OjhnLWGXmfmAxcF5E7KIKnXMzMyNiZURcVNe7Azgf2FTXey2wODMHR2ojMw9Qhc8r\nImIn1cKG44F/P94+S5LaMZaZ0ZXAxyPiE8Bu4MHOk5n52dEayMzbgZO7lK9oHG9kmPd6hmujPvc1\nqiXgkqRpZCxh9Kn68dldzh0ADp54dyRJj0U9h1FmuqmqJKkvDBhJUnGGkSSpOMNIklScYSRJKs4w\nkiQVZxhJkoozjCRJxRlGkqTiDCNJUnGGkSSpOMNIklScYSRJKs4wkiQVZxhJkoozjCRJxY3l5noT\nFhELgdXAbGA/sDIz13eptxRYUffvHmB5Zt46WhsRMQC8Dzi7fu7/Bs7LzD19HpokaQJamxlFxEzg\nOuCKzJwDLAFWRcQJjXonAquA0zPzWGAtcG1EzOihjbcALwCOB44CBoGX9H90kqSJaPMy3SKAzFxX\nP+4ANgNnNuqdDWzOzO11vfXAAHBKD228kWqmtCcz92fmazPzk/0clCRp4tq8TDcX2NUo2wmc1KXe\nbY2yXcB8qlDq2kZEzAKOA54REV8F/hVVUF2Ymfsm3n1Ndy+74PrSXZA0jDZnRrOAZijsq8t7rTfS\nucPq44XAnwB/BDwPuGhCvZYk9V2bYbQHOLRRNqsu77XeSOd+Vh9flZn3Z+Y9wFXAv5lgvyVJfdZm\nGO2guozWaR6wrUu9GDqoV8jNresN20Zm7gXu5uEZEsABqkUMkqQprM0w2gIMRsQ5ABGxADgV2NCo\ndw1wWscKuWVUM5+tPbTxEeCCiJgZEYcCr6N630iSNIW1FkaZuR9YDJwXEbuoQufczMyIWBkRF9X1\n7gDOBzbV9V4LLM7MwZHaqF/mL6lmT7uBbwJfB97f1hglSePT6odeM/N24OQu5SsaxxuBjWNpoz63\nH/jT+o8kaZpwOyBJUnGGkSSpOMNIklScYSRJKs4wkiQVZxhJkoprdWm3pEe3sWxGe8Pli/vYE003\nzowkScUZRpKk4gwjSVJxhpEkqTjDSJJUnGEkSSrOMJIkFWcYSZKKM4wkScUZRpKk4gwjSVJxre5N\nFxELgdXAbGA/sDIz13eptxRYUffvHmB5Zt46xjY2A/Mz8+j+jEaSNFlamxlFxEzgOuCKzJwDLAFW\nRcQJjXonAquA0zPzWGAtcG1EzBhDG+cA8/o+KEnSpGhzZrQIIDPX1Y876tnLmcC3OuqdDWzOzO11\nvfURcQlwylB/R2ojIn4beA/wbuCS/g9LJY1ll2hJU1ebYTQX2NUo2wmc1KXebY2yXcB8YKCHNq6m\nCqMfTaSzkqT2tLmAYRawr1G2ry7vtd6IbUTE64HBzPz4ZHRYktSONmdGe4BDG2Wz6vJe6w0Mdy4i\njgQuAp47Kb2VJLWmzZnRDuC4Rtk8YFuXejF0EBEDVJfuto3SxkuBJwBfjYg7gU3AkRFxZ0QcNTlD\nkCT1Q5thtAUYrFe6ERELgFOBDY161wCndayQW0Y1K9o6UhuZeWVmPjUzj66Xc78G+EF9/L0+j02S\nNAGthVFm7gcWA+dFxC6q0Dk3MzMiVkbERXW9O4DzgU11vdcCizNzcKQ22hqHJGnytfqh18y8HTi5\nS/mKxvFGYONY2uhS72bg6PH0U5LULrcDkiQVZxhJkoozjCRJxRlGkqTiDCNJUnGtrqaTpCFj2eT2\nhssX97EnmgqcGUmSijOMJEnFGUaSpOIMI0lScYaRJKk4w0iSVJxhJEkqzjCSJBVnGEmSijOMJEnF\nGUaSpOIMI0lSca1ulBoRC4HVwGxgP7AyM9d3qbcUWFH37x5geWbeOlobEXEMsAqYAxwCbAHenJn3\n93lokqQJaG1mFBEzgeuAKzJzDrAEWBURJzTqnUgVKKdn5rHAWuDaiJjRQxufAr6emXOBE4EFwFtb\nGJ4kaQLavEy3CCAz19WPO4DNwJmNemcDmzNze11vPTAAnDJSGxFxEHApcFl9bi9wC1UoSZKmsDYv\n080FdjXKdgIndal3W6NsFzCfKpS6tpGZD1HNjIBfzcReBHxoYt1W28ZynxtJjw5thtEsYF+jbF9d\n3mu9gV7aqINoA/AD4Krxd1mS1IY2L9PtAQ5tlM2qy3utN2obETEb+Nv68OWZOTiBPkuSWtBmGO0A\njmuUzQO2dakXQwcRMUB16W7baG1ExOHAjcBXqBZAuIpOkqaBNsNoCzAYEecARMQC4FSqy2mdrgFO\n61ght4xq5rO1hzbWAFsz812ZeaCfg5EkTZ7W3jPKzP0RsRhYGxEXAvcD52ZmRsRKYG9mXpyZd0TE\n+cCmiJgB3AUsHrrcNkIbT6damXdnRLyw46X/ITNPa2uckqSxa/VDr5l5O3Byl/IVjeONwMYxtnEX\n1QIHSdI002oYSdJ4jGW5/w2XL+5jT9Qv7k0nSSrOMJIkFWcYSZKKM4wkScUZRpKk4gwjSVJxLu1W\nK9yJW9JInBlJkoozjCRJxXmZTtKjylgvCbtjw9TgzEiSVJxhJEkqzjCSJBXne0YaN5drS5oszowk\nScUZRpKk4lq9TBcRC4HVwGxgP7AyM9d3qbcUWFH37x5geWbeOlobETEb+AjwLOAh4LPA2zPzoT4P\nTdI05Y37pobWwigiZgLXAe/OzHURMR/4SkR8IzO/1VHvRGAV8MeZub0Opmsj4nepbis+UhtXUoXX\nHOCJwFbgjcDatsY53fk+kDQ8g6t/2rxMtwggM9fVjzuAzcCZjXpnA5szc3tdbz1VCJ0yUhsR8UTg\nFVQzpQOZeS+wpm5PkjSFtXmZbi6wq1G2EzipS73bGmW7gPlUoTRcG8fW53c3zs3vsX8HA9x99909\nVi9r2fu+VLoLasHg/T/ncY973K++3n/fzMI9Uq9efP5H+9Luh9/9wr60O14dvzMPnkg7bYbRLGBf\no2xfXd5rvYERzs0CHmi8P9St/eE8HeCss87qsbrUjmOOOQaAf/ra/yjcE00Fi266tHQXhvN0HjkZ\nGJM2w2gPcGijbFZd3mu9gRHO7QFmRsRBHYHUrf3h3Ao8D7gLeLDH50jSY93BVEF060QaaTOMdgBv\na5TNA7Z1qRdDBxExQHXpbhtVf4drYydViMypvx6u/a4y8wHgll7qSpIeYdwzoiFtLmDYAgxGxDkA\nEbEAOBXY0Kh3DXBaRJxQHy+jmt1sHamNzNwLfBpYEREDEXEY8CagPxduJUmTZuDAgQOtvVhEPJtq\nmfVTgPuBv8jM/xURK4G9mXlxXe9M4CJgBtVlszcNra4bro363G8CVwPPppolbQLem5ntDVKSNGat\nhpEkSd24HZAkqTjDSJJUnGEkSSrOMJIkFfeYvLleRBwOXAUsAZ6SmT+uy58C/DOQjaeclJn31Zu1\nXg0cRbVa78OZ+V/b63lvhhtffe7FwPupPhC8F3hnZv51fW5ajG9IRJwOfAz4fkfx9sxcUp8fdqzT\nRa873U8XEbGXaoXsYEfxy4CfMo133I+INwAfpFq9e1ldNuxdBCLiIOADwNBuqjuAczt/VqeSYca3\nGfg94N6Oqv8lMzeMZ3yPuTCqf1H/HdWy76bDgPsyc+4wT98EfC4z/zIifgv4+4jYnpmf71N3x2yk\n8UXE04BPAq/MzJsi4hTg+og4NjP/mWkwvobDgJsz8yXNEz2Mdcrrdaf76SIiDgF+A/ijzPyXxrlP\nM0133I+INVQfNflO49RIdxF4E9XGz79P9cv8w3X5Ge30uncjjO8w4M8y81Ndnjbm8T1WL9P9W7p/\nGPYw4GfdnhARxwMLqNKezPwRsJ6puSv4cON7FdXM4SaAzLwZ2A68YpqNb8iw3y9GGGs7XZsUve50\nP10cVj8+4nv2KNhxf2NmngH8YqighzEtBdZk5s/rz0FeCrwyInrdS7NNvza+2kg/f2Me32NuZpSZ\nPwV+GhFHdzl9OHBIRHyWahfwnwHvz8zPUG1J9MPMvK+j/k7gpX3u8piMMr65PLxV0pChnc1/zDQY\nX8PhwNyI2AocQbWj+7vqWcNIY50uet3pfro4nOry3Lr6vmUPAP8d+BoT23G/qMzsto3YaHcRaP77\n3E01OTgO+EYfujluw4wPqu/nn0bEpVQz3s9RXca7j3GM71EZRhHxGuBDXU79PDN/d4Sn3gN8Brg8\nMzMiXgh8NiL+mN53He+7CYxvpDFMmfF1GmmswHuofuA/QHUp4F3AX0fEcUzR8YzRo2EMnR6g2u7r\nysz8+4j4PeBGqvciJrLj/lQ02l0EHvG9rd9HeoDpNebrqfbz3Eh1Ge964BLgLYxjfI/KMMrMTXR/\nT2i0590GvKHj+EsRcSPVG6zfpLddx/tuvOOj6uuTGmWzqN487nVX9VaNZawR8T7gHcBCRh7rdDEl\nvyfjlZnfA87pOP5GRHwC+AMmtuP+VDTaXQQe8b2NiIOBmUyjMWfm+R2H/xQRlwGXUYXRmMf3WH3P\nqKuIeEpE/E6j+CCqVUw7gCMj4jc6zvW8K/gU8Ygd0WtDY5h244uIY+oVS506v1/DjXW62EF1WaPT\ndBvDr0TEk+tZa6eDqFawDu24P2TajrPWeReBIZ1jav77DKpLmM2VvFNSRMyo9wntNPSzB+MYn2H0\nSKcCN0XEEQAR8RzgXwM3ZOZOqvt1vLM+90yqNyOn067g1wLHR8QigIg4leqH5TPTdHwrgI9ExIz6\n+M+o3vv6OiOMtURHx6nXne6ni2dRrdAMgIiYQ7W66joeZTvu93AXgY9Rvd/y5Po2OSuATZnZvCw7\nVR0CbKkvoxMRTwCWU/3cwTjG95jbKDUilgAXU/1lHgN8l+p/MEsz8/9GxIXA66g+F7AX+M+ZeX39\n3KOolij+DtX/AFZn5pRaetrD+BZRTaWfQPW+y3/KzK31c6f8+DpFxJOoPoPzXKox/j/gLfWqM0Ya\n63Qx0i7101FEnAtcQHVDtl8CqzLz6um64359+WlHffhMqstQP6EK2A8wzJjqz+FcQrXqc4BqEcd/\nyMyftzuCkY0yvs8Bl1MtZDhAtdLzoszcN57xPebCSJI09XiZTpJUnGEkSSrOMJIkFWcYSZKKM4wk\nScUZRpKk4gwjaRqLiL+IiNvrr58fEfdHxJM7ju+s7yFEfe5lJfsrDedRuTed1A8RcX+X4scBB2Vm\n8f/Y1R/ofXxH0VuBO6j2ViQzH9/tedJUYBhJPWr+Mq/vWXMbMFV3RDgM+GZmPli6I9JoDCNp/K6g\n2gvvz7udrO8u+0Xg5VS3wfgt4BPA+6huXHgS1VYrZ2TmnfVz/pBqi5UTqO6ndRPVFkf31ueXUt06\n4wiq7Ve+33i9LVTbs/wN1e7lz4uIN2bm4yPiANWdbz9T30X2EqobMT6Nagb1tvomhETEzVR7FT4f\nODgz/2Aif1HSaIpfWpCmo3rz0pcAZ2bm4AhVD6H6hf9sqn26zgU+TnUrhWdQ3ebigrrN2VT39/k8\nVdj8CfCHwF/V5+dQbUD5F8Bv1l8v6/aimfkcqttcf2iYy3PvA06pX+MwYB1wQ72h55B/B7ydKtSk\nvnJmJI1Rvev0auB19T16RrMmM/cAX4iIXwJ/k5nfrdvaSnVXUICzqGZal9YbhP5jRHwAWAW8nirM\nvpuZ19T1v1DPYI4eY/8Pogqx1w/NyIDVEbEcWEK1WS7Atum2saymL8NIGoP68tYngY9n5qd7fNr3\nO77eB/yw4/g+Hl50cAzw7cZO1d8GnhQRhwNHAv/YaHsHYwwj4KnAk4GN9aW7IQcBR3UcN19L6hvD\nSBqb/0b1S/utY3jOQ6Mcj2SgfpxZ/2lus9+8E2wv7qsfX5CZXx6h3i/H0bY0Lr5nJPUoIl5Jda+r\nV2dmt2XeE7UbmF/fjGzIfOBeqruh/pDqnjKd5o71RerFEP9C9T7Wr0TE0WNtS5oshpHUg/rOtx8B\n/mNmfrtPL/MJqpVwb6tv63ws8A7gY5n5ENXquXkR8eqIOCQiFgMnj/O11gDvjIhnR8TBEfEq4I6h\nu7BKbTOMpN68jioo1tQ7GTT/PH+iL5CZPwZeSbX67sdUy7OvpVrRRmZ+DXgjcCnwU6rbwn9wnC+3\nEvif9WvcC7wbWJKZOYEhSOPmnV4lScU5M5IkFWcYSZKKM4wkScUZRpKk4gwjSVJxhpEkqTjDSJJU\nnGEkSSru/wOrB+BHOcbXgwAAAABJRU5ErkJggg==\n",
      "text/plain": [
       "<matplotlib.figure.Figure at 0x7ff4651176d8>"
      ]
     },
     "metadata": {},
     "output_type": "display_data"
    }
   ],
   "source": [
    "# sample from a distribtion\n",
    "samples = [interface_Z_modifier[3].rand() for i in range(10000)]\n",
    "# plot histogram\n",
    "plt.hist(samples, bins=24, normed=True);\n",
    "plt.xlabel(\"Z modifier\")\n",
    "plt.vlines(0, 0, 0.015)\n",
    "plt.xlim(-150,150)\n",
    "plt.ylabel(\"n\");"
   ]
  },
  {
   "cell_type": "markdown",
   "metadata": {},
   "source": [
    " Now we need to somehow sample from these distribution and put them into GemPy"
   ]
  },
  {
<<<<<<< HEAD
   "cell_type": "code",
   "execution_count": 32,
   "metadata": {},
   "outputs": [],
   "source": [
    "def rescale(value, rf=interp_data.rescaling_factor):\n",
    "    return value / rf"
   ]
  },
  {
=======
>>>>>>> 0faa3196
   "cell_type": "markdown",
   "metadata": {},
   "source": [
    "## Input data handling\n",
    "\n",
    "First we need to write a function which modifies the input data for each iteration of the stochastic simulation. As this process is highly dependant on the simulation (e.g. what input parameters you want modified in which way), this process generally can't be automated."
   ]
  },
  {
   "cell_type": "code",
   "execution_count": 33,
   "metadata": {
    "scrolled": false
   },
   "outputs": [],
   "source": [
    "def rescale(value, rf=interp_data.rescaling_factor):\n",
    "    return value / rf\n",
    "\n",
    "@pymc.deterministic\n",
    "def input_data(value = 0, interf_Z_mod = interface_Z_modifier, verbose=False):\n",
    "    # reset data\n",
    "    interp_data.geo_data_res = interp_data.rescale_data(geo_data)\n",
    "    if verbose == 2:\n",
    "        print(interp_data.get_input_data())\n",
    "    # iterate over all group id's in list\n",
    "    for i, g_id in enumerate(group_ids):\n",
    "        f = interp_data.geo_data_res.interfaces[\"group_id\"] == g_id  # filter\n",
    "        # iterate over every interface with the respective group id\n",
    "        for index, row in interp_data.geo_data_res.interfaces[f].iterrows():\n",
    "            if verbose == 1:\n",
    "                print(\"initial interp Z:\", interp_data.geo_data_res.interfaces.iloc[index][\"Z\"])\n",
    "                print(\"initial Z:\", row[\"Z\"])\n",
    "            val = row[\"Z\"] + rescale(float(interface_Z_modifier[i]))\n",
    "            if verbose == 1:\n",
    "                print(\"mod Z:\", val)\n",
    "            # modify value\n",
    "            interp_data.geo_data_res.interfaces.set_value(index, \"Z\", val)\n",
    "            if verbose == 1:\n",
    "                print(\"mod interp Z:\", interp_data.geo_data_res.interfaces.iloc[index][\"Z\"])\n",
    "        # do the same for foliations\n",
    "        f = interp_data.geo_data_res.foliations[\"group_id\"] == g_id\n",
    "        for index, row in interp_data.geo_data_res.foliations[f].iterrows():\n",
    "            val = row[\"Z\"] + rescale(float(interface_Z_modifier[i]))\n",
    "            # modify value\n",
    "            interp_data.geo_data_res.foliations.set_value(index, \"Z\", val)\n",
    "    \n",
    "    # do a not so pretty looking update of the internal variables\n",
    "    interp_data.interpolator.tg.final_potential_field_at_formations = theano.shared(np.zeros(\n",
    "            interp_data.interpolator.tg.n_formations_per_serie.get_value().sum(), dtype='float32'))\n",
    "    interp_data.interpolator.tg.final_potential_field_at_faults = theano.shared(np.zeros(\n",
    "        interp_data.interpolator.tg.n_formations_per_serie.get_value().sum(), dtype='float32'))\n",
    "    interp_data.update_interpolator()\n",
    "    \n",
    "    if verbose == 2:\n",
    "        print(interp_data.get_input_data())\n",
    "    # then return the input data to be input into the modeling function\n",
    "    return interp_data.get_input_data()"
   ]
  },
  {
   "cell_type": "markdown",
   "metadata": {},
   "source": [
    "## Modeling function\n",
    "\n",
    "Second, we need a function that takes the modified input data output by the above function, and created our geological model from it:"
   ]
  },
  {
   "cell_type": "code",
   "execution_count": 34,
   "metadata": {
    "scrolled": true
   },
   "outputs": [],
   "source": [
    "@pymc.deterministic(trace=True)\n",
    "def gempy_model(value=0,\n",
    "                input_data=input_data, verbose=False):\n",
    "    \n",
    "    try:\n",
    "        # try to compute model\n",
    "        sol, pot = interp_data.th_fn(*input_data)\n",
    "        \n",
    "        if verbose:\n",
    "            print(sol)\n",
    "            print(np.shape(sol))\n",
    "            plt.imshow(sol[0,0,:].reshape(res[0], res[1], res[2])[:,40,:].T,\n",
    "                       origin=\"lower\", \n",
    "                       cmap=gp.colors.cmap, norm=gp.colors.norm)\n",
    "        \n",
    "        return sol\n",
    "    except:\n",
    "        # if it fails (e.g. some input data combinations could lead to \n",
    "        # a singular matrix and thus break the chain) return an empty model\n",
    "        # with same dimensions (just zeros)\n",
    "        return np.zeros_like(solution)"
   ]
  },
  {
   "cell_type": "markdown",
   "metadata": {},
   "source": [
    "We then create a pymc model with the two deterministic functions (*input_data* and *gempy_model*), as well as all the prior parameter distributions stored in the list *interface_Z_modifier*:"
   ]
  },
  {
   "cell_type": "code",
   "execution_count": 35,
   "metadata": {},
   "outputs": [],
   "source": [
    "params = [input_data, gempy_model, *interface_Z_modifier]\n",
    "model = pymc.Model(params)"
   ]
  },
  {
   "cell_type": "markdown",
   "metadata": {},
   "source": [
    "Then we set the number of iterations:"
   ]
  },
  {
   "cell_type": "code",
   "execution_count": 42,
   "metadata": {},
   "outputs": [],
   "source": [
    "iterations = 5"
   ]
  },
  {
   "cell_type": "markdown",
   "metadata": {},
   "source": [
    "Then we create an MCMC chain (in pymc an MCMC chain without a likelihood function is essentially a Monte Carlo forward simulation) and specify an hdf5 database to store the results in:"
   ]
  },
  {
   "cell_type": "code",
   "execution_count": 43,
   "metadata": {},
   "outputs": [
    {
     "name": "stdout",
     "output_type": "stream",
     "text": [
      " [--------------------120%---------------------] 6 of 5 complete in 108.6 sec"
     ]
    }
   ],
   "source": [
    "RUN = pymc.MCMC(model, db=\"hdf5\", dbname=\"ch4\")"
   ]
  },
  {
   "cell_type": "markdown",
   "metadata": {},
   "source": [
    "and we are finally able to run the simulation:"
   ]
  },
  {
   "cell_type": "code",
   "execution_count": null,
   "metadata": {
    "collapsed": true
   },
   "outputs": [],
   "source": [
    "RUN.sample(iter=iterations)"
   ]
  },
  {
   "cell_type": "markdown",
   "metadata": {},
   "source": [
    "# Analyze the Results\n",
    "\n",
    "You can manually plot slices of the model (if tallied):"
   ]
  },
  {
   "cell_type": "code",
   "execution_count": 74,
   "metadata": {},
   "outputs": [
    {
     "data": {
      "text/plain": [
       "X    0.2001\n",
       "X    0.8001\n",
       "Y    0.2001\n",
       "Y    0.8001\n",
       "Z    0.3307\n",
       "Z    0.7307\n",
       "dtype: object"
      ]
     },
     "execution_count": 74,
     "metadata": {},
     "output_type": "execute_result"
    }
   ],
   "source": [
    "interp_data.extent_rescaled"
   ]
  },
  {
   "cell_type": "code",
   "execution_count": 45,
   "metadata": {
    "scrolled": false
   },
   "outputs": [
    {
     "data": {
      "image/png": "iVBORw0KGgoAAAANSUhEUgAAAYUAAAVyCAYAAADu++L6AAAABHNCSVQICAgIfAhkiAAAAAlwSFlz\nAAALEgAACxIB0t1+/AAAIABJREFUeJzs3X+MXXd57/v3xCROmJrYyG1JDqQudXgy2EAaF1p0yKku\nhiMOIappIqoKUhFAxcdEoroXlzq3vVBoSCPohbSx65D62IRALGGIYig6RxzEhSY9paSlmDr0MTYF\nnYqEgEPqOjKT4Jn7x9rzZXs6zuw9+8faa8/7JUXxXnvPnmfN7D3PPJ/1XWsmZmdnkSQJ4Jy6C5Ak\njQ6bgiSpsClIkgqbgiSpsClIkoqn1fWJI2Il8GLgIeB0XXVI0jKzArgI+EpmTs+/s7amQNUQ/qrG\nzy9Jy9mVwH3zN9bZFB4CmPql7Zx3/poay5Ck5eOJH/2Qbzzwfmj9DJ6vzqZwGuC889ew8oK1NZYh\nScvSgrG9B5olSYVNQZJU2BQkSYVNQZJU2BQkSYVNQZJU2BQkSYVNQZJU2BQkSYVNQZJU2BQkSYVN\nQZJU2BQkSYVNQZJU2BQkSYVNQZJU2BQkSYVNQZJU2BQkSYVNQZJU2BQkScXTFntARLwM+It5m9cC\n9wLvBPYAG4EZ4CCwPTNn+lynJGkIFm0KmXkfcNnc7Yg4H/gH4HZgN3AcWA+sAr4EbAV2DaJYSdJg\nLSU++n3gC8A3gC3AzZk5m5kngJ3AG/pYnyRpiBadFNpFxM9STQIbgUuBCeBY20OOABv6Vp0kaai6\nagrA7wJ3ZebDEXEpMD3v+MEpYLJv1Ukj7KPv3T2Uz3PdH2wdyueRoIv4KCJWANcBd7Y2nQRWRkT7\nc0y2tkuSGqibYwq/SjUZ/H3r9hHgNNVB5jlTwKE+1SZJGrJu4qMrgAfnbmTm4xFxANgREW8CLgS2\nAX/S3xKl4RhWHNStTuoyYlK/dDMpPAd4aN62G4BnAEeBvwU+BezrS2WSpKHreFLIzLcvsO1R4Jq+\nViRJqk23q4+kxhvVmKgXZ9snYyV1y2sfSZIKm4IkqTA+0tgZx3hoqYyV1C0nBUlSYVOQJBXGRxoL\nRkbdMVbS2TgpSJIKm4IkqTA+UqMYEw1W+9fXKGl5clKQJBU2BUlSYXykkWRMVD+jpOXJSUGSVNgU\nJEmF8ZFGxqhGRm/9u2fW+vlv3/RorZ8fjJKWEycFSVJhU5AkFcZHGrpRionqjoY60UmNw4yYjJLG\nW0dNISKeCdwO/AowAXw4M98TEWuBPcBGYAY4CGzPzJkB1StJGqBO46O9wCPAJcAm4JUR8TxgN3Ac\nWN/avhnwVwdJaqhFJ4WIuBh4NXBxZs4C3wOujIhVwBZgqrX9RETsBK4Hdg2wZjVQXZFRE+Khfjjb\nfg46Vpr7vhojjY9O4qPLqaaE6yPiOqqYaDfwZaoo6VjbY48AG/pdpCRpODqJj9YAPwNMZ+YLgOuA\nW4CrWtvajx+cAib7XqUkaSg6mRQeA2aB2wAy81BEfAZ4ObAyIs5pawyTwMmBVKrGGWZktFxiom61\nf10GGSW5Iml8dDIpHAXO5cwJYBZ4ADhNdZB5zhRwqG/VSZKGatGmkJkJ3A/cCBAR66gOPH8GOADs\niIiJiFgNbKNaqSRJaqBOT167FvhoRHwHeBzYkZlfjIivA3dQTROngf3AvkEUqtFlTNQMw1qhZJTU\nbB01hcx8GHjlAtsfBa7pd1GSpHp47SNJUuG1j7QkRkbjY5ArlIySmsdJQZJU2BQkSYXxkboyyNjI\nmKh+RklyUpAkFTYFSVJhfKRFLZfI6Jbd3627hOKdWy+uuwSjpGXKSUGSVDgpqBjniWCUpoBOdFLv\nMKcJp4blw0lBklTYFCRJhfHRMjeOkVHToqKlOtt+DjpWMkoab04KkqTCpiBJKoyPlqFxiYz6HROt\nvvbBvj5fLx478Pwlf2z712VYUdIg/v6zUVI9nBQkSYVNQZJUGB8tE/2OjJoWE41SNNSJs9Xbbaw0\nrBVKg1yRpOHqqClExOPAQ8CP2zZfDfwQ2ANsBGaAg8D2zJzpc52SpCFYtClExLnA04GXZub35913\nADgOrAdWAV8CtgK7+l+qJGnQOpkUVrf+/1j7xohYBWwBpjJzFjgRETuB67EpjIRBrDIaVmzUS2TU\ntKioG4OIlZoQJbkSaXg6aQprqGKjj0TEC4Fp4HbgAWACONb22CPAhn4XKUkajk5WH00DdwG3ZuZG\n4C3AHwNXAdPzjh+cAib7XqUkaSgmZmdnu/6giLgNeA7wGuDcucYQEf8HcE9mrn6qj289dh3wzy96\n2ftYecHarmvQTwzyZDQYbGRkTDRY3cZKgzzZbRCrkoySujd96gd87b4bAX4+M789//5FJ4WIuDAi\nnrfAxz0CnKY6yDxnCji05GolSbXqJD7aCHw5IgIgItYDrwPuAQ4AOyJiIiJWA9uAvYMqVpI0WB3F\nRxHxZuD/AlYATwB/mpl3RMQzgTuAy6mmhv3Au1qrkRZ7znUYHy3ZcoqMjIn6wyhJsHh81NHJa5m5\nh+oktfnbHwWu6bFGSdKI8NpHkqTCax81yHI6Gc3IqP/av6adREme4LY8OSlIkgqbgiSpMD4acU2L\njDwZrRmMknQ2TgqSpMKmIEkqjI9GhCejqS5GSWrnpCBJKmwKkqTC+Khmg4yNjIzUraVGSYO4TtIg\noyRjpLNzUpAkFTYFSVJhfFSDpkZG0F1sZGTUbN1ESYNckQT9j5JckXR2TgqSpMKmIEkqjI8GqMkx\nUTsjIy2XKKndco2VnBQkSYVNQZJUdBUfRcRq4DDwucx8Y0SspfrbzRuBGeAgsD0zZ/peaUMsl8jI\nmGj5Gucoqd1yXaHU7aRwKzDddns3cBxYD2wCNgPL56snSWOm46YQEa+h+uF/V+v2KmALcHNmzmbm\nCWAn8IZBFCpJGryO4qOIWAN8CLgK+M3W5kuBCeBY20OPABv6WeCoGvSlrueM0sloYGykM829Huq+\n5DYYJfVLp5PCrcCuzMy2bZPA9LzjB6da2yVJDbRoU4iIq4HnUk0K7U4CKyOi/TkmW9slSQ3USXz0\nG1RN4VsRAbC69XEvAk5THWc40nrsFHCo/2WOhuWysmg+IyMtZpT+ehsYJfVi0aaQmWccOI6IdwPr\nWktSPw7siIg3ARcC24A/GUShkqTB6/UyFzcAdwBHqaaG/cC+Hp+zdsM6iAzDmxCcDjQsTg3N1nVT\nyMx3t/37UeCafhYkSaqPl7mQJBVeJbVl0JHRMA8kzzEyUt1GNUrqd4wE43O1VScFSVJhU5AkFcsu\nPnJl0ZmMjDQsoxQlne29OehYqQlRkpOCJKmwKUiSirGNj8YxJmpnZKQmG6Uoqd0gT3SDZkRJTgqS\npMKmIEkqxi4+Gpc/frMQT0bTODJKGq0oyUlBklTYFCRJxVjER+MWGbmySMuVUVL9UZKTgiSpsClI\nkopGxUfjFhO1MzKSzmSU9BPDjJScFCRJhU1BklSMfHw0zpERLD02MjLScrJco6Q5w1yd1FFTiIhX\nAX8E/BQwC+zOzFsjYi2wB9gIzAAHge2ZOTOgeiVJA7RofBQRzwIOAG/PzMuAq4D3RsSVwG7gOLAe\n2ARsBkbnfG1JUlc6mRRmgddn5v0AmfmtiPgmcDmwBZjKzFngRETsBK4HdnVbyDAvdT1nmJGRMZHU\nH0ZJg42SFm0Kmfk94N652xHxcuDngL8GJoBjbQ8/Amzoc42SpCHp+EBzRLwauB24gCoiejowPe/4\nwSlgsq8VSpKGpuOmkJmfBZ4TEVPAp6kOMK+MiHPaGsMkcLKbAv7f//NjPPvild18SNdcWSQJfvKe\nHGSMBM2Okjo50BwRcfXc7cz8BtUqo5cAp6kOMs+ZAg71pTJJ0tB1cvLaGuDjEfFCgIhYDbyC6pjC\nAWBHREy0tm8D9g6qWEnSYE3Mzs4u+qCI+C3g/wZWUB1cPgj8LrAKuINqJdJpYD/wrtZqpMWecx3w\nz5//1IaBxEdGRtLy0slKpIUMOkpqN8goqd1TRUnTp37A1+67EeDnM/Pb8+/v6JhCZt4J3LnAXY8C\n13RUpSRp5HntI0lS0VF8NAiDio+acNlroyJpsIySfmJ+lLRYfOSkIEkqbAqSpGIs4qNhRUb+dTSp\neYySfuK6P9hqfCRJ6pxNQZJUNCo+asLKonZGRtJoMUqCf/nuNJt//TAYH0mSFmNTkCQVHV86uy5G\nRpKWk2FddvtsnBQkSYVNQZJUjGR8ZGQkaRDm3qvdrkJq//kwzJVIcz8LhxkjOSlIkoqRmRScDiQN\nS/v7tylTw7A4KUiSCpuCJKmoPT668R9Xc8FDFwzt8xkZSWqaYZ670FFTiIjNwPuAC4EVwK7M/GBE\nrAX2ABuBGeAgsD0zZwZUryRpgBaNjyLiWcC9wI2ZeRnwKuA9EfFSYDdwHFgPbAI2A1vP9lySpNHW\nyaRwGrguMz8PkJnHIuIo8BJgCzCVmbPAiYjYCVwP7BpUwUthZCTpbJq2EmnQUdKiTSEzvw/cM3c7\nIn4BmAK+CkwAx9oefgTY0OcaJUlD0tXqo4h4NvBp4GZgFpied/zgFDDZv/IkScPU8eqjiLiC6tjC\nbZl5S0T8IrAyIs5pawyTwMkB1Nk1IyNJ424QUVKnq4+uAD4LvC0zP9nafITqeMP61r+hipUO9aUy\nSdLQdbL66HzgE5zZEMjMx4EDwI6ImIiI1cA2YO+gipUkDVYnk8JrgXXATRFxU9v2/cANwB3AUaqp\nYT+wr78ldmepsZGRkaRejMs1kTpZfXQ3cPdTPOSa/pUjSaqT1z6SJBW1X/uoTkZGktr1ciJb3fq1\nEslJQZJU2BQkScVYxEe9nKgmSfoJJwVJUmFTkCQVjY2PPElN0qiq+0S2XlYiOSlIkgqbgiSpaFR8\nZGQkSYPlpCBJKmwKkqSiUfGRJA1S0653NAhOCpKkwqYgSSpGPj5yxZEkLV23J7I5KUiSCpuCJKno\nOD6KiN8GPgi8KzM/0Nq2FtgDbARmgIPA9syc6aWoXi6FbWwkqRuuODpTR5NCROwEXgH807y7dgPH\ngfXAJmAzsLWfBUqShqfT+OjuzHwd8G9zGyJiFbAFuDkzZzPzBLATeEP/y5QkDUNH8VFm3rfA5kuB\nCeBY27YjwIY+1CVJjVXH5bL7pZcDzZPA9LzjB6da2yVJDdRLUzgJrIyI9ueYbG2XJDVQLyevHQFO\nUx1kPtLaNgUcWsqTueJI0rC44ujsljwpZObjwAFgR0RMRMRqYBuwt1/FSZKGa9FJISJWAIdbNy8B\nnh8RbwHuAW4A7gCOUk0N+4F9A6lUkjRwizaFzDwNXPYUD7mmlwJ+72Pf4+LzzuvlKSSpI4OMjZq8\n4qidl7mQJBU2BUlSMfKXzpakbrm6aOmcFCRJRWMnBc9NkFT3RDAuB5fbOSlIkgqbgiSpaGx8JGm8\n1R0Nnc04RkbtnBQkSYVNQZJUGB9JGrpRjYbOZtwjo3ZOCpKkwqYgSSqMjyQtWdNioMUsp5jobJwU\nJEmFTUGSVBgfScvQuMU+3VpOMdHtmx7t6vFOCpKkwqYgSSqMj6SGWu4R0FNZTvFQv/XcFCLixcCf\nAWuBJ4GbM/POXp9XkjR8PcVHEbESuAf488xcD1wL/GlEvKAfxUmShqvXSWEzQGZ+pPX/wxHxl8Bv\nAl/v8bmlsWX00x3joO50u+KoXa8Hmi8Dvjlv2xFgQ4/PK0mqQa+TwiRwat62U63ti1kB8MiTTy7p\nE5/84ZI+TBoJJ554ou4SGuXU8fk/ZvRU/uW702e97+FHymtvxUL399oUTgIXzNs22dq+mIsA3vqt\n7yztM+fSPkwaDUfrLqBZ/h+/Xt3Y3NnDLgKOzd/Ya1M4DLxj3rYp4FAHH/sV4ErgIeB0j3VIkjqz\ngqohfGWhOydmZ2eX/MwRcS7Vrzzvzsy9EfEi4IvAL2emv8tLUsP01BQAIuJyYBfw08CPqBrEJ/tQ\nmyRpyHpuCpKk8eG1jyRJhU1BklTYFCRJhU1BklTYFCRJRW1/T2GcL7kdEZuB9wEXUp0osiszPxgR\na4E9wEZgBjgIbM/MmdqK7YOIWE11IuPnMvON47ifEfFM4HbgV4AJ4MOZ+Z4x3df/BLyf6vX7Y+CO\nzLw1Ii4AdgMvA2aB+4Gtmdmoa1BExG8DHwTelZkfaG076/cxIs6h+nr8WuspDgNvzswfDL34Iahl\nUhjnS25HxLOAe4EbM/My4FXAeyLipVRvqOPAemAT1dnoW+uqtY9uBdovtjKO+7kXeAS4hGqfXhkR\nz2PM9jUink71+r2p9fp9BfD7EfEq4L3As6iuWjDV+vcf1lXrUkTETqp9+qd5dz3V93Fb6/Ym4FLg\nB1TnZo2luuKjf3fJbWDukttNdxq4LjM/D5CZx6jO+n4JsIVqIprNzBPATuANtVXaBxHxGqo30l2t\n26sYs/2MiIuBV1OdmDmbmd/LzLlLtIzVvlI1vdXA/wDIzIeBr1H9Bv1bwAcy84nMfBL4AM3b17sz\n83XAv81t6OA1+1vAzsz818ycBf4YeG1EdHLhz8apqymM7SW3M/P7mXnP3O2I+AWq36q+ShU7tF+A\nqtH7HBFrgA8Bb6IauaH6TWqs9hO4nGpKuD4ivh4RX4uI/8p47utRqn14PUBEPBd4AfAFqqsWHGl7\n7BHgotbroBEy874FNi/2fbyMM/f7GNXPzucNosa61dUUernkdmNExLOBTwM3U2Ww0/Oy5qbv861U\nx0var3M1yfjt5xrgZ6j26wXAdcAtwFWM2b5m5o+BNwLvj4gfUP3ydhtVU4Qz37dz/27s/rYs9po9\n4+dV63HTNH+/F1RXU+jlktuNEBFXAP8L+Ehm/iHVvq1sHbSa09h9joirgedSTQrtxmo/Wx6jauq3\nAWTmIeAzwMsZs32NiIuoDrK+PjPXAj8LXE3VKODM9+3cD8XG7m/LYq/ZM35eRcQKYCXN3+8F1dUU\nDvPvR69OL7k98loN4bPA72TmLa3NR6iON6xve2iT9/k3qJrCtyLi28DvUC0Y+G+M135CFamcy5m/\nGc4CDzB++/ofgROZ+d8BWitsPg38MtUxlGh77BTwvzPzsaFX2V+LvTcPc+Z+B9WqrLG8EnRdTeEL\nwI8j4nqA1iW3/zPwsZrq6ZuIOB/4BPC29qvFZubjwAFgR0RMtJZxbqNa1dI4mfmGzLw4M9dl5jqq\nieFAZv4iY7SfAK147H7gRoCIWEd14PkzjNm+Ag8C/6G1ZHxuNdIrgX8A9gHviIjzWisI30Gz9xXo\n6L25D3hbRFwYERPADmB/05bidqqW8xQy88mI+DVgV0TcSHXJ7TePyd9geC2wDrgpIm5q274fuAG4\ng+o3z9OtbfuGXN8wjON+Xgt8NCK+AzwO7MjML0bE1xmjfc3MByPizcCe1g/+c4D/SXXezQxVhPYg\n1aT0OeCmsz3XqGnFPodbNy8Bnh8Rb6FaHv9Ur9m/oJqKH6A6IP0A8NahFT5kXjpbklR4mQtJUmFT\nkCQVNgVJUmFTkCQVNgVJUmFTkCQVNgVJUmFTkCQVNgVJUmFTkCQVNgVJUmFTkCQVNgVJUmFTkCQV\nNgVJUmFTkCQVNgVJUmFTkCQVNgVJUmFTkCQVNgVJUmFTkCQVNgVJUmFTkCQVNgVJUmFTkCQVT6vr\nE0fESuDFwEPA6brqkKRlZgVwEfCVzJyef2dtTYGqIfxVjZ9fkpazK4H75m+ssyk8BDD1S9s57/w1\nNZYhScvHEz/6Id944P3Q+hk8X51N4TTAeeevYeUFa2ssQ5KWpQVjew80S5IKm4IkqbApSJIKm4Ik\nqbApSJIKm4IkqbApSJIKm4IkqbApSJIKm4IkqbApSJIKm4IkqbApSJIKm4IkqbApSJIKm4IkqbAp\nSJIKm4IkqbApSJIKm4IkqbApSJKKpy32gIh4GfAX8zavBe4F3gnsATYCM8BBYHtmzvS5TknSECza\nFDLzPuCyudsRcT7wD8DtwG7gOLAeWAV8CdgK7BpEsZKkwVpKfPT7wBeAbwBbgJszczYzTwA7gTf0\nsT5J0hAtOim0i4ifpZoENgKXAhPAsbaHHAE29K06SdJQdTsp/C5wV2Y+DEwC0/OOH5xqbZckNVDH\nTSEiVgDXAXe2Np0EVkZE+3NMtrZLkhqom0nhV6kmg79v3T4CnKY6yDxnCjjUp9okSUPWTVO4Anhw\n7kZmPg4cAHZExERErAa2AXv7W6IkaVi6aQrPAR6at+0G4BnAUeBvgU8B+/pSmSRp6DpefZSZb19g\n26PANX2tSJJUGy9zIUkqbAqSpMKmIEkqbAqSpMKmIEkqbAqSpMKmIEkqbAqSpMKmIEkqbAqSpMKm\nIEkqbAqSpMKmIEkqbAqSpMKmIEkqbAqSpMKmIEkqbAqSpMKmIEkqOvobzRHxTOB24FeACeDDmfme\niFgL7AE2AjPAQWB7Zs4MqF5J0gB1OinsBR4BLgE2Aa+MiOcBu4HjwPrW9s3A1gHUKUkagkUnhYi4\nGHg1cHFmzgLfA66MiFXAFmCqtf1EROwErgd2DbBm6d/56Ht3111CV677A3930mjqJD66nGpKuD4i\nrqOKiXYDX6aKko61PfYIsKHfRUqShqOT+GgN8DPAdGa+ALgOuAW4qrWt/fjBKWCy71VKkoaik0nh\nMWAWuA0gMw9FxGeAlwMrI+KctsYwCZwcSKVaVpoWB3Vrqftn7KRB62RSOAqcy5kTwCzwAHCa6iDz\nnCngUN+qkyQN1aJNITMTuB+4ESAi1lEdeP4McADYERETEbEa2Ea1UkmS1EAdnacAXAt8NCK+AzwO\n7MjML0bE14E7qKaJ08B+YN8gCtX4GPdoaJA6+doZMakXHTWFzHwYeOUC2x8Frul3UZKkeniZC0lS\n0Wl8JHXNmKgeRkzqhZOCJKmwKUiSCuMjLYnRULOd7ftnrCQnBUlSYVOQJBXGR1qUUdHy4colOSlI\nkgonBRVOBOrEQq8Tp4fx4aQgSSpsCpKkwvhomTMyUj943sP4cFKQJBU2BUlSYXy0TBgTqQ7GSs3j\npCBJKmwKkqTC+GjMGBOpCYyVRldHTSEiHgceAn7ctvlq4IfAHmAjMAMcBLZn5kyf65QkDcGiTSEi\nzgWeDrw0M78/774DwHFgPbAK+BKwFdjV/1IlSYPWyaSwuvX/x9o3RsQqYAswlZmzwImI2Alcj01h\nqIyMzvTWv3tm3SUs2e2bHq27hFoZK9Wvk6awhio2+khEvBCYBm4HHgAmgGNtjz0CbOh3kZKk4ehk\n9dE0cBdwa2ZuBN4C/DFwFTA97/jBKWCy71VKkoZi0UkhM79DFQnN3f5qRHwc+CVgZUSc09YYJoGT\nA6lUyzYmanIc1K2l7uu4x07tr32jpMFadFKIiAsj4nkLfNwjwGmqg8xzpoBD/StPkjRMncRHG4Ev\nR0QARMR64HXAPcABYEdETETEamAbsHdQxUqSBquT+Oj+iHgHcE9ErACeAHZk5mcj4m+AO4CjVFPD\nfmDfAOtddsY9MlpO0dAgdfJ1HJeIyRVKg9XRyWuZuYfqJLX52x8Frul3UZKkenjtI0lS4bWPRsQ4\nxkRGQ6Nl3CMmY6X+cFKQJBU2BUlSYXxUg3GLioyJxsc4RkwLvd+MlM7OSUGSVNgUJEmF8dGQjEtk\nZFSkhV4DTY6UjJLO5KQgSSpsCpKkwvioz4yJtByd7fXShFjJk97O5KQgSSpsCpKkwvhoiYyJpMUZ\nKzWPk4IkqbApSJIK46MuNDkyMiZa2C27v1t3Cbxz68V1lzB0xkqjy0lBklTYFCRJhfHRAoyJmmEU\nop9+WOp+jGPsNC6xUpOjpK6aQkSsBg4Dn8vMN0bEWmAPsBGYAQ4C2zNzpu+VSpIGrtv46FZguu32\nbuA4sB7YBGwGmtsiJWmZ63hSiIjXUP3wvwu4JCJWAVuAqcycBU5ExE7gemDXIIrtN2Oi0TUu0dAg\ndfs1anLc1LRYqckrlDqaFCJiDfAh4E1UMRHApcAEcKztoUeADf0sUJI0PJ3GR7cCuzIz27ZNAtPz\njh+cam2XJDXQovFRRFwNPBd447y7TgIrI+KctsYw2do+UoyJRovRUD06+bo3LWIyVuq/To4p/AZV\nU/hWRACsbn3ci4DTVMcZjrQeOwUc6n+ZkqRhmJidne3qAyLi3cC61pLUj1OtRnoTcCFwH/Anmbm3\ng+dZB/zzi172PlZesLbbuhfVtOlgXCYCp4Dx17Rpot2oThBnM4gJYvrUD/jafTcC/Hxmfnv+/b2e\n0XwD8AzgKPC3wKeAfT0+pySpJl2f0ZyZ727796PANf0sSJJUn7G4zEXToqJ2TY2NjImWr4W+902J\nlObeb02JkRb62Tbog9JeEE+SVNgUJElFo+IjY6J6GBVpMWd7jYxqrNS08xvaDfpqrE4KkqTCpiBJ\nKkYyPjImGp5xjIZWX/tg3SUMzGMHnl93CV0xVhqsQVw2w0lBklTYFCRJRdfXPuqXuWsfff5TG3j2\nxStrqaEXxkTDM85x0KA1LW4a1Vip3ahGSZ247g+2DvzaR5KkMWJTkCQVxkeLMCYaLKOh+jUhYjJW\n6p9/+e40m3/9MBgfSZIWY1OQJBUjefJa3ZoQGTUhJjIaaoZOvk91R0xNOAmuaSe+nY2TgiSpsClI\nkoplHR8ZEy2d0dDycrbvt7HS4tp/zjQhSuqoKUTEq4A/An4KmAV2Z+atEbEW2ANsBGaAg8D2zJwZ\nUL2SpAFaND6KiGcBB4C3Z+ZlwFXAeyPiSmA3cBxYD2wCNgOD/QOikqSB6WRSmAVen5n3A2TmtyLi\nm8DlwBZgKjNngRMRsRO4Htg1qIKXwpioN0ZFOpuFXht1R0pw5vtpVKOkdqMUKy3aFDLze8C9c7cj\n4uXAzwF/DUwAx9oefgTY0OcaJUlD0vGB5oh4NXA7cAFVRPR0YHre8YNTwGRfK5QkDU3HTSEzPws8\nJyKmgE9THWBeGRHntDWGSeBk/8vsnFFRd4yG1G+jtlJpoffbKEVKMFqxUicHmiMirp67nZnfoFpl\n9BLgNNVB5jlTwKF+FylJGo5OTl5bA3w8Il4IEBGrgVdQHVM4AOyIiInW9m3A3kEVK0karE4ONP9N\nRLwN+ETCKk+mAAAgAElEQVRErKA6uHwQ+BCwCrgDOEo1NewH9g2s2rMY1cjImEj6iVGKlUZ1ddJ8\ncz/bhhkjdXRMITPvBO5c4K5HgWv6WpEkqTZe+0iSVDTq2kejGhO1qzsyMiZS09QdKzXt+kntBhEr\nOSlIkgqbgiSpGMn4yJhoccZEGnftr3FXKC1sEJfldlKQJBU2BUlSUXt8dOM/ruaChy6ou4yzMiaS\n6ucKpcX1a4WSk4IkqbApSJKK2uOjUWFMJDWPK5QW1+0KJScFSVJhU5AkFcsuPqo7JgKjImkQXKG0\nuLf+3TM5dfzUUz7GSUGSVCyLSaGu6cCJQKqfB6O746QgSSpsCpKkYuziozqiImMiqRkWeq8OM1Jq\nQpTUUVOIiM3A+4ALgRXArsz8YESsBfYAG4EZ4CCwPTNnBlSvJGmAFo2PIuJZwL3AjZl5GfAq4D0R\n8VJgN3AcWA9sAjYDWwdXriRpkDqZFE4D12Xm5wEy81hEHAVeAmwBpjJzFjgRETuB64Fdgyp4jjGR\npH6oa3XSqEZJizaFzPw+cM/c7Yj4BWAK+CowARxre/gRYEOfa5QkDUlXq48i4tnAp4GbgVlget7x\ng1PAZP/KkyQNU8erjyLiCqpjC7dl5i0R8YvAyog4p60xTAInB1AnYGQkabBGIUpqV0es1OnqoyuA\nzwJvy8xPtjYfoTresL71b6hipUP9LlKSNBydrD46H/gEZzYEMvNx4ACwIyImImI1sA3YO6hiJUmD\n1cmk8FpgHXBTRNzUtn0/cANwB3CUamrYD+zrtShjIkl1q/uaSfCTn4XDjJE6WX10N3D3Uzzkmv6V\nI0mqk9c+kiQVI3Pto2FFRsZEkrpVd5Q0zBPdnBQkSYVNQZJU1B4f/d7HvsfF55030M9hZCSpX8Y9\nSnJSkCQVNgVJUlF7fNRvRkWShmUcoyQnBUlSYVOQJBVjER8ZGUmq27hESU4KkqTCpiBJKhoVHxkT\nSWqCuqOkXjgpSJIKm4IkqRj5+MjISFKT1REl9bISyUlBklTYFCRJRcfxUUT8NvBB4F2Z+YHWtrXA\nHmAjMAMcBLZn5ky3hRgTSRp3TYiSOpoUImIn8Argn+bdtRs4DqwHNgGbga2dlSpJGjWdxkd3Z+br\ngH+b2xARq4AtwM2ZOZuZJ4CdwBv6X6YkaRg6io8y874FNl8KTADH2rYdATZ0U8Az/stRVq/p5iMk\nSUtxy+7v8t0nnuC1T/GYXg40TwLT844fnGptlyQ1UC9N4SSwMiLan2OytV2S1EC9nLx2BDhNdZD5\nSGvbFHCo16IkadyN6vWRljwpZObjwAFgR0RMRMRqYBuwt1/FSZKGa9FJISJWAIdbNy8Bnh8RbwHu\nAW4A7gCOUk0N+4F9A6lUkjRwizaFzDwNXPYUD7mmf+VI0vIzSlGSl7mQJBU2BUlSYVOQJBU2BUlS\nMfJ/ZEeSlpO6Dzo7KUiSCpuCJKmwKUiSCpuCJKmwKUiSCpuCJKmwKUiSCpuCJKmwKUjSiFp97YNn\nnMw2DDYFSVJhU5AkFTYFSVJhU5AkFTYFSVJhU5AkFT3/PYWIeDHwZ8Ba4Eng5sy8s9fnlSQNX0+T\nQkSsBO4B/jwz1wPXAn8aES/oR3GSpOHqNT7aDJCZH2n9/zDwl8Bv9vi8kqSWuZPYhnEiW69N4TLg\nm/O2HQE29Pi8kqQa9HpMYRI4NW/bqdb2xawAePhfe6xAkpaRE0880dPHP/Lkk3P/XLHQ/b02hZPA\nBfO2Tba2L+YigNfv7bECSVpWjvbriS4Cjs3f2GtTOAy8Y962KeBQBx/7FeBK4CHgdI91SJI6s4Kq\nIXxloTsnZmdnl/zMEXEuVdt6d2bujYgXAV8Efjkzc8lPLEmqRU9NASAiLgd2AT8N/IiqQXyyD7VJ\nkoas56YgSRofXuZCklTYFCRJhU1BklTYFCRJhU1BklT0fOnspRrnS25HxGbgfcCFVCeK7MrMD0bE\nWmAPsBGYAQ4C2zNzprZi+yAiVlOdyPi5zHzjOO5nRDwTuB34FWAC+HBmvmdM9/U/Ae+nev3+GLgj\nM2+NiAuA3cDLgFngfmBrZs6/1M1Ii4jfBj4IvCszP9DadtbvY0ScQ/X1+LXWUxwG3pyZPxh68UNQ\ny6QwzpfcjohnAfcCN2bmZcCrgPdExEup3lDHgfXAJqqrzG6tq9Y+uhWYbrs9jvu5F3gEuIRqn14Z\nEc9jzPY1Ip5O9fq9qfX6fQXw+xHxKuC9wLOorlow1fr3H9ZV61JExE6qffqneXc91fdxW+v2JuBS\n4AdU52aNpbrio3G+5PZp4LrM/DxAZh6jOuv7JcAWqoloNjNPADuBN9RWaR9ExGuo3kh3tW6vYsz2\nMyIuBl5NdWLmbGZ+LzPnLtEyVvtK1fRWA/8DIDMfBr5G9Rv0bwEfyMwnMvNJ4AM0b1/vzszXAf82\nt6GD1+xvATsz818zcxb4Y+C1EdHJhT8bp66mMLaX3M7M72fmPXO3I+IXqH6r+ipV7NB+AapG73NE\nrAE+BLyJauSG6jepsdpP4HKqKeH6iPh6RHwtIv4r47mvR6n24fUAEfFc4AXAF6iuWnCk7bFHgIta\nr4NGyMz7Fti82PfxMs7c72NUPzufN4ga61ZXU+jlktuNERHPBj4N3EyVwU7Py5qbvs+3Uh0vab/O\n1STjt59rgJ+h2q8XANcBtwBXMWb7mpk/Bt4IvD8ifkD1y9ttVE0Rznzfzv27sfvbsthr9oyfV63H\nTdP8/V5QXU2hl0tuN0JEXAH8L+AjmfmHVPu2snXQak5j9zkirgaeSzUptBur/Wx5jKqp3waQmYeA\nzwAvZ8z2NSIuojrI+vrMXAv8LHA1VaOAM9+3cz8UG7u/LYu9Zs/4eRURK4CVNH+/F1RXUzjMvx+9\nOr3k9shrNYTPAr+Tmbe0Nh+hOt6wvu2hTd7n36BqCt+KiG8Dv0O1YOC/MV77CVWkci5n/mY4CzzA\n+O3rfwROZOZ/B2itsPk08MtUx1Ci7bFTwP/OzMeGXmV/LfbePMyZ+x1Uq7LG8krQdTWFLwA/jojr\nAVqX3P7PwMdqqqdvIuJ84BPA29qvFpuZjwMHgB0RMdFaxrmNalVL42TmGzLz4sxcl5nrqCaGA5n5\ni4zRfgK04rH7gRsBImId1YHnzzBm+wo8CPyH1pLxudVIrwT+AdgHvCMizmutIHwHzd5XoKP35j7g\nbRFxYURMADuA/U1bitupWs5TyMwnI+LXgF0RcSPVJbffPCZ/g+G1wDrgpoi4qW37fuAG4A6q3zxP\nt7btG3J9wzCO+3kt8NGI+A7wOLAjM78YEV9njPY1Mx+MiDcDe1o/+M8B/ifVeTczVBHag1ST0ueA\nm872XKOmFfscbt28BHh+RLyFann8U71m/4JqKn6A6oD0A8Bbh1b4kHnpbElS4WUuJEmFTUGSVNgU\nJEmFTUGSVNgUJEmFTUGSVNgUJEmFTUGSVNgUJEmFTUGSVNgUJEmFTUGSVNgUJEmFTUGSVNgUJEmF\nTUGSVNgUJEmFTUGSVNgUJEmFTUGSVNgUJEmFTUGSVNgUJEmFTUGSVNgUJEmFTUGSVDytrk8cESuB\nFwMPAafrqkOSlpkVwEXAVzJzev6dtTUFqobwVzV+fklazq4E7pu/sc6m8BDA1C9t57zz19RYhiQt\nH0/86Id844H3Q+tn8Hx1NoXTAOedv4aVF6ytsQxJWpYWjO090CxJKmwKkqTCpiBJKmwKkqTCpiBJ\nKmwKkqTCpiBJKmwKkqTCpiBJKmwKkqTCpiBJKmwKkqTCpiBJKmwKkqTCpiBJKmwKkqTCpiBJKmwK\nkqTCpiBJKmwKkqTCpiBJKp622AMi4mXAX8zbvBa4F3gnsAfYCMwAB4HtmTnT5zolSUOwaFPIzPuA\ny+ZuR8T5wD8AtwO7gePAemAV8CVgK7BrEMVKkgZrKfHR7wNfAL4BbAFuzszZzDwB7ATe0Mf6JElD\ntOik0C4ifpZqEtgIXApMAMfaHnIE2NC36iRJQ9XtpPC7wF2Z+TAwCUzPO35wqrVdktRAHTeFiFgB\nXAfc2dp0ElgZEe3PMdnaLklqoG4mhV+lmgz+vnX7CHCa6iDznCngUJ9qkyQNWTdN4Qrgwbkbmfk4\ncADYERETEbEa2Abs7W+JkqRh6aYpPAd4aN62G4BnAEeBvwU+BezrS2WSpKHrePVRZr59gW2PAtf0\ntSJJUm28zIUkqbApSJIKm4IkqbApSJIKm4IkqbApSJIKm4IkqbApSJIKm4IkqbApSJIKm4IkqbAp\nSJIKm4IkqbApSJIKm4IkqbApSJIKm4IkqbApSJKKjv8cpzTuPvre3Uv+2Ov+YGsfK5Hq01FTiIhn\nArcDvwJMAB/OzPdExFpgD7ARmAEOAtszc2ZA9UqSBqjT+Ggv8AhwCbAJeGVEPA/YDRwH1re2bwb8\nlUmSGmrRSSEiLgZeDVycmbPA94ArI2IVsAWYam0/ERE7geuBXQOsWQJ6i3v6rd+1GEepLp3ER5dT\nTQnXR8R1VDHRbuDLVFHSsbbHHgE29LtISdJwdBIfrQF+BpjOzBcA1wG3AFe1trUfPzgFTPa9SknS\nUHQyKTwGzAK3AWTmoYj4DPByYGVEnNPWGCaBkwOpVMvKKEVDdeh2/42b1C+dTApHgXM5cwKYBR4A\nTlMdZJ4zBRzqW3WSpKFatClkZgL3AzcCRMQ6qgPPnwEOADsiYiIiVgPbqFYqSZIaqNOT164FPhoR\n3wEeB3Zk5hcj4uvAHVTTxGlgP7BvEIVqfCz3aGgQzvY1NVZStzpqCpn5MPDKBbY/ClzT76IkSfXw\n2keSpMJrH6mvjIZGSyffDyMmtXNSkCQVNgVJUmF8pCUxJhofrlxSOycFSVJhU5AkFcZHWpRR0fJk\nrLQ8OSlIkgonBRVOBOrEQq8Tp4fx4aQgSSpsCpKkwvhomTMyUj94UHp8OClIkgqbgiSpMD5aJpZr\nTPTWv3tm3SUs6vZNj9ZdwsAYKzWPk4IkqbApSJIK46MxM+4xURPioG4tdZ+aHDsZK42ujppCRDwO\nPAT8uG3z1cAPgT3ARmAGOAhsz8yZPtcpSRqCRZtCRJwLPB14aWZ+f959B4DjwHpgFfAlYCuwq/+l\nSpIGrZNJYXXr/4+1b4yIVcAWYCozZ4ETEbETuB6bwlA1OTIaxzhoWDr52jUtYjJWql8nTWENVWz0\nkYh4ITAN3A48AEwAx9oeewTY0O8iJUnD0cnqo2ngLuDWzNwIvAX4Y+AqYHre8YNTwGTfq5QkDcWi\nk0JmfocqEpq7/dWI+DjwS8DKiDinrTFMAicHUqmMidS1cYmY2l/7RkmDteikEBEXRsTzFvi4R4DT\nVAeZ50wBh/pXniRpmDqJjzYCX46IAIiI9cDrgHuAA8COiJiIiNXANmDvoIqVJA1WJ/HR/RHxDuCe\niFgBPAHsyMzPRsTfAHcAR6mmhv3AvgHWu+w0ITIyGmq2s33/RjVWcoXSYHV08lpm7qE6SW3+9keB\na/pdlCSpHl77SJJUeO2jEdGEmAiMipaTpq1cMlbqDycFSVJhU5AkFcZHNWhCVGRMpE4s9DoZpUgJ\nPPGtW04KkqTCpiBJKoyPhmRUIyNjIvXbKJ8Mt9D70EjpTE4KkqTCpiBJKoyP+syYaPTdsvu7dZdw\nhnduvbjuEoZiVGMlT3o7k5OCJKmwKUiSCuOjJRrVmKjduEdGoxYDLdVS92NcYqcmxErLKUpyUpAk\nFTYFSVJhfNSFUY2MxiUmGpc4aFi6/Xo1LW4apVhpOa1QclKQJBU2BUlSYXy0AGOiwTImqkcnX/cm\nREzt74NRWqHUrsmxUldNISJWA4eBz2XmGyNiLbAH2AjMAAeB7Zk50/dKJUkD1218dCsw3XZ7N3Ac\nWA9sAjYDzW2RkrTMdTwpRMRrqH743wVcEhGrgC3AVGbOAiciYidwPbBrEMX2mzFR/xkNNdvZvn+j\nGiuN0gqldk2OlTqaFCJiDfAh4E1UMRHApcAEcKztoUeADf0sUJI0PJ3GR7cCuzIz27ZNAtPzjh+c\nam2XJDXQovFRRFwNPBd447y7TgIrI+KctsYw2do+UkY1JmrXtMjImGh5Wez7PWrxUhNipVGNkjo5\npvAbVE3hWxEBsLr1cS8CTlMdZzjSeuwUcKj/ZUqShmFidna2qw+IiHcD61pLUj9OtRrpTcCFwH3A\nn2Tm3g6eZx3wzy962ftYecHabus+K6eC/nMq0FKN2gSxkLqnh/kGPUFMn/oBX7vvRoCfz8xvz7+/\n1zOabwCeARwF/hb4FLCvx+eUJNWk6zOaM/Pdbf9+FLimnwVJkuozFpe5GNXIyJhIy10TznsYpctm\nwMI/z4Z5UNoL4kmSCpuCJKloVHxkTNQfyz0mWn3tg3WXcFaPHXh+3SUMxajGSk04v6HdIGIlJwVJ\nUmFTkCQVIxkfGRP1x7jHRKMcAy3VUvdpXGInY6XuDOKyGU4KkqTCpiBJKrq+9lG/zF376POf2sCz\nL15ZSw2daEJkNI4x0ThGQ6NkXOKmumOldnVHSWczP1Ya9LWPJEljxKYgSSqMj1qMiYbHaGh0NTlW\nGqUoqd2oxUr/8t1pNv/6YTA+kiQtxqYgSSpG8uS1QTImGiyjoWbr5Ps3qhGTJ771h5OCJKmwKUiS\nirGNj5oQE0FzoyJjouVroe/9qEZKsPB7rO5ICUbvL77N6agpRMSrgD8CfgqYBXZn5q0RsRbYA2wE\nZoCDwPbMnBlQvZKkAVo0PoqIZwEHgLdn5mXAVcB7I+JKYDdwHFgPbAI2A8P7Y6KSpL7qZFKYBV6f\nmfcDZOa3IuKbwOXAFmAqM2eBExGxE7ge2DWoghczqrFRU2MiMCrS4s72GhnVWKn9/ThqUVK7OmKl\nRZtCZn4PuHfudkS8HPg54K+BCeBY28OPABv6XKMkaUg6PtAcEa8GbgcuoIqIng5Mzzt+cAqY7GuF\nkqSh6bgpZOZngedExBTwaaoDzCsj4py2xjAJnOx/mf+eMVF/GA1pkJoQK43qSW/wk59zw4yROjnQ\nHBFx9dztzPwG1SqjlwCnqQ4yz5kCDvW7SEnScHRy8toa4OMR8UKAiFgNvILqmMIBYEdETLS2bwP2\nDqpYSdJgdXKg+W8i4m3AJyJiBdXB5YPAh4BVwB3AUaqpYT+wr58FGhP1hzGRRomxUneGuTqpo2MK\nmXkncOcCdz0KXNPXiiRJtfHaR5KkYmSufTSqMVG7JkRGxkRqsqbFSnWvUBpErOSkIEkqbAqSpKL2\n+OjGf1zNBQ9dUHcZZzAmkkZL++t9VKOkdqMUK3UbJTkpSJIKm4Ikqag9PqqTMZHUPK5Q6s78FUqn\njp96ysc7KUiSCpuCJKlYdvHRqEZGxkRSb0Y1VhrVFUpn46QgSSpsCpKkYmzjo1GNicCoSBqmJpz4\nNkpRkpOCJKkYi0lhVKcCJwJptMy9J0dpYoDRmhqcFCRJhU1BklQ0Nj4apcjImEhqllE9pwHqj5I6\nagoRsRl4H3AhsALYlZkfjIi1wB5gIzADHAS2Z+bMgOqVJA3QovFRRDwLuBe4MTMvA14FvCciXgrs\nBo4D64FNwGZg6+DKlSQNUieTwmngusz8PEBmHouIo8BLgC3AVGbOAiciYidwPbCrXwWOUkzUzshI\nGj+jdk7DQj//Bh0pLdoUMvP7wD1ztyPiF4Ap4KvABHCs7eFHgA19rlGSNCRdrT6KiGcDnwZuBmaB\n6XnHD04Bk/0rT5I0TB2vPoqIK6iOLdyWmbdExC8CKyPinLbGMAmcXEohxkSSRsmoRUlzBr06qdPV\nR1cAnwXelpmfbG0+QnW8YX3r31DFSof6XaQkaTg6WX10PvAJzmwIZObjwAFgR0RMRMRqYBuwd1DF\nSpIGq5NJ4bXAOuCmiLipbft+4AbgDuAo1dSwH9jXTQG/97HvcfF553XzIQNhTCTpbEb1ZLdBREmd\nrD66G7j7KR5yTV8qkSTVzmsfSZKKxl77qB+MjCT1YpRWKPUrSnJSkCQVNgVJUrEs4iNjIkmDNi5R\nkpOCJKmwKUiSirGNj4yMJNWlyVGSk4IkqbApSJKKsYiPjIokjapRi5K++8QTvPYpHuOkIEkqbAqS\npKKx8ZGRkaSmGaUo6WycFCRJhU1BklSMfHxkTCRpHI1qlOSkIEkqbAqSpGIk4yMjI0nLyShFSR03\nhYj4beCDwLsy8wOtbWuBPcBGYAY4CGzPzJkB1CpJGrCO4qOI2Am8AvineXftBo4D64FNwGZgaz8L\nlCQNT6eTwt2ZeV9E/H9zGyJiFbAFmMrMWeBEq3lcD+zqthAjI0mqX0eTQmbet8DmS4EJ4FjbtiPA\nhj7UJUmqQS+rjyaB6XnHD061tkuSGqiX1UcngZURcU5bY5hsbe/YM/7LUVav6aEKSRojda9E6mVS\nOAKcpjrIPGcKONRTRZKk2iy5KWTm48ABYEdETETEamAbsLdfxUmShmvR+CgiVgCHWzcvAZ4fEW8B\n7gFuAO4AjlJNDfuBfQOpVJKWmbkoaZgx0qJNITNPA5c9xUOu6V85kqQ6ee0jSVJhU5AkFTYFSVIx\nkldJlST9xDDPXXBSkCQVNgVJUmFTkCQVNgVJUmFTkCQVrj6SpAYZ9EokJwVJUmFTkCQVNgVJUmFT\nkCQVNgVJUuHqI0lqqEGsRHJSkCQVNgVJUmFTkCQVPR9TiIgXA38GrAWeBG7OzDt7fV5J0vD1NClE\nxErgHuDPM3M9cC3wpxHxgn4UJ0karl7jo80AmfmR1v8PA38J/GaPzytJ6sLqax8s//Wi16ZwGfDN\neduOABt6fF5JUg16PaYwCZyat+1Ua/tiVgA8/K89ViBJOsOJJ544632PPPnk3D9XLHR/r03hJHDB\nvG2Tre2LuQjg9Xt7rECSNM/RTh50EXBs/sZem8Jh4B3ztk0Bhzr42K8AVwIPAad7rEOS1JkVVA3h\nKwvdOTE7O7vkZ46Ic6la0rszc29EvAj4IvDLmZlLfmJJUi16agoAEXE5sAv4aeBHVA3ik32oTZI0\nZD03BUnS+PAyF5KkwqYg/f/t3X+Q3XV97/HnEiXg3kjipArUclMNvIkJLSWt1an0zhjpcEVGuDA6\nHcARcTQNzNQ/yO0NY0fFIjLSwdySNIhpYkXJjKkMgcu0Yx3HXrj9Ib1qvEHf28Sr0zsCShBjmDRI\ndu8f37OfOdlu2LM5P77ne/b5+Cd7Pnty9vPZPee89/36fr+flVRYFCRJhUVBklRYFCRJRW1/jnOU\nt9yOiHXAJ4AzqC4U2ZqZd0XEcmA7sAaYBPYAGzNzsrbJ9kBELKW6kPErmfneUVxnRLwKuAd4EzAG\nfCYzbx3Rtf4u8Cmq5++LwL2ZuTkiTge2AW8BpoDHgPWZOXOrm6EWER8A7gI+kpl3tsZO+HOMiFOo\nvh/vbD3EPuCGzHxm4JMfgFo6hVHecjsizgQeBG7JzPOBS4FbI+LNVC+og8BKYC3VLrPr65prD20G\njrbdHsV17gB+DJxDtaZLIuI8RmytEfEKqufvba3n79uAD0fEpcDHgTOpdi1Y1fr4Y3XN9WRExBaq\nNX1vxqde6ue4oXV7LXAu8AzVtVkjqa74aJS33D4GXJeZXwXIzANUV32/EbiCqiOaysxDwBbg2tpm\n2gMR8Q6qF9J9rdtLGLF1RsTZwNupLsycysynM3N6i5aRWitV0VsK/A1AZj4FfJvqN+j3AHdm5guZ\n+QvgTpq31vsz813Az6cHOnjOvgfYkpk/y8wp4JPAlRHRycafjVNXURjZLbcz8yeZ+cD07Yh4PdVv\nVd+kih3aN6Bq9JojYhnwaeB9VC03VL9JjdQ6gQupuoTrI+I7EfHtiPgDRnOt+6nWcA1ARLwOuAD4\nGtWuBRNt950Azmo9DxohMx+dZXiun+P5HL/uA1Tvnef1Y451q6sodLPldmNExGuBh4DbqTLYozOy\n5qaveTPV8ZL2fa7GGb11LgNeTbWuC4DrgDuAyxixtWbmi8B7gU9FxDNUv7zdTVUU4fjX7fTHjV1v\ny1zP2ePer1r3O0rz1z2ruopCN1tuN0JEXAT8PfC5zPwY1doWtw5aTWvsmiPicuB1VJ1Cu5FaZ8tz\nVEX9boDM3As8DLyVEVtrRJxFdZD1msxcDrwGuJyqUMDxr9vpN8XGrrdlrufsce9XEbEIWEzz1z2r\nuorCPv5969XplttDr1UQHgE+lJl3tIYnqI43rGy7a5PX/G6qovD9iPgB8CGqEwb+gtFaJ1SRyss5\n/jfDKeBxRm+tvwMcysy/BmidYfMQ8NtUx1Ci7b6rgH/NzOcGPsvemuu1uY/j1x1UZ2WN5E7QdRWF\nrwEvRsT1AK0tt38P+EJN8+mZiDgN+BJwY/tusZn5PLAb2BQRY63TODdQndXSOJl5bWaenZkrMnMF\nVcewOzN/gxFaJ0ArHnsMuAUgIlZQHXh+mBFbK/AE8MutU8anz0a6BPgWsBO4OSJObZ1BeDPNXivQ\n0WtzJ3BjRJwREWPAJmBX007F7VQt1ylk5i8i4p3A1oi4hWrL7RtG5G8wXAmsAG6LiNvaxncBNwH3\nUv3meaw1tnPA8xuEUVzn1cDnI+KHwPPApsz8ekR8hxFaa2Y+ERE3ANtbb/ynAH9Ldd3NJFWE9gRV\np/QV4LYTPdawacU++1o3zwHeEBHvpzo9/qWes5+l6oofpzog/TjwwYFNfMDcOluSVLjNhSSpsChI\nkgqLgiSpsChIkgqLgiSpsChIkgqLgiSpsChIkgqLgiSpsChIkgqLgiSpsChIkgqLgiSpsChIkgqL\ngiSpsChIkgqLgiSpsChIkgqLgiSpsChIkgqLgiSpsChIkgqLgiSpsChIkgqLgiSpsChIkoqX1fWF\nI2Ix8FvAk8CxuuYhSQvMIuAs4BuZeXTmJ2srClQF4X/W+PUlaSG7GHh05mCdReFJgFW/uZFTT1tW\n4zQkaeF44d9+yncf/xS03oNnqrMoHAM49bRlLD59eY3TkKQFadbY3gPNkqTCoiBJKiwKkqTCoiBJ\nKq28fX0AACAASURBVCwKkqTCoiBJKiwKkqTCoiBJKiwKkqTCoiBJKiwKkqTCoiBJKiwKkqTCoiBJ\nKiwKkqTCoiBJKiwKkqTCoiBJKiwKkqTCoiBJKiwKkqTiZXPdISLeAnx2xvBy4EHgj4DtwBpgEtgD\nbMzMyR7PU5I0AHMWhcx8FDh/+nZEnAZ8C7gH2AYcBFYCS4C/A9YDW/sxWUlSf51MfPRh4GvAd4Er\ngNszcyozDwFbgGt7OD9J0gDN2Sm0i4jXUHUCa4BzgTHgQNtdJoDVPZudJGmg5tsp/Ffgvsx8ChgH\njs44fnCkNS5JaqCOi0JELAKuA/6yNXQYWBwR7Y8x3hqXJDXQfDqF/0TVGfzv1u0J4BjVQeZpq4C9\nPZqbJGnA5lMULgKemL6Rmc8Du4FNETEWEUuBDcCO3k5RkjQo8ykKvwI8OWPsJuCVwH7gn4AvAzt7\nMjNJ0sB1fPZRZv7hLGPPAlf1dEaSpNq4zYUkqbAoSJIKi4IkqbAoSJIKi4IkqbAoSJIKi4IkqbAo\nSJIKi4IkqbAoSJIKi4IkqbAoSJIKi4IkqbAoSJIKi4IkqbAoSJIKi4IkqbAoSJIKi4IkqejobzRH\nxKuAe4A3AWPAZzLz1ohYDmwH1gCTwB5gY2ZO9mm+kqQ+6rRT2AH8GDgHWAtcEhHnAduAg8DK1vg6\nYH0f5ilJGoA5O4WIOBt4O3B2Zk4BTwMXR8QS4ApgVWv8UERsAa4HtvZxzpKkPukkPrqQqku4PiKu\no4qJtgH/SBUlHWi77wSwuteTlLr1+Y9v6+vjX/fHNsgaDZ3ER8uAVwNHM/MC4DrgDuCy1lj78YMj\nwHjPZylJGohOisJzwBRwN0Bm7gUeBt4KLI6I9scYBw73epKSpMHoJD7aD7yc6g3/UGtsCngc+B2q\ng8wTrfFVwN4ez1ELXL+jn17o1RyNoVS3OTuFzEzgMeAWgIhYQXXg+WFgN7ApIsYiYimwgepMJUlS\nA3V6SurVwNqI+CHwCLApM78O3AS8kqqb+Cfgy8DOPsxTkjQAHV28lplPAZfMMv4scFWvJ6WFownR\n0CDN5/th1KR+cJsLSVJhUZAkFR3FR9LJMBrqr06+v0ZMmi87BUlSYVGQJBXGRzopRkPNYMSk+bJT\nkCQVFgVJUmF8pDkZFY22E/18jZUWJjsFSVJhp6DCjkDt7CAWJjsFSVJhUZAkFcZHC5Axkbox2/PH\nSGl02ClIkgqLgiSpMD5aIIyM1E+eqTQ67BQkSYVFQZJUGB+NGGMiDRNjpebpqChExPPAk8CLbcOX\nAz8FtgNrgElgD7AxMyd7PE9J0gDMWRQi4uXAK4A3Z+ZPZnxuN3AQWAksAf4OWA9s7f1UJUn91kmn\nsLT173PtgxGxBLgCWJWZU8ChiNgCXI9Foe+MiTrzwX9+Vd1TKO5Z+2zdUxgaxkrDq5OisIwqNvpc\nRPwacBS4B3gcGAMOtN13Aljd60lKkgajk7OPjgL3AZszcw3wfuCTwGXA0RnHD44A4z2fpSRpIObs\nFDLzh1SR0PTtb0bEF4HfBBZHxClthWEcONyXmWrBRkbDFAF142TXsZBiJ2Ol+s3ZKUTEGRFx3iz/\n78fAMaqDzNNWAXt7Nz1J0iB1Eh+tAf4xIgIgIlYC7wIeAHYDmyJiLCKWAhuAHf2arCSpvzqJjx6L\niJuBByJiEfACsCkzH4mIfwDuBfZTdQ27gJ19nO+CMOox0ajEQYMy3+/XKMZNxkqD09HFa5m5neoi\ntZnjzwJX9XpSkqR6uPeRJKlw76OajXJUZExUj06+76MSMRkr9Z6dgiSpsChIkgrjoxqMQmRkNNRs\nox4xtb/GjJLmx05BklRYFCRJhfFRH41CTARGRQvVqERMs70OjZROzE5BklRYFCRJhfFRDxgTaaGa\n7TnT1EgJjJXATkGS1MaiIEkqjI9OUpMjI2Mi9dOJnl/GSs1gpyBJKiwKkqTC+GgOxkRSbxgrNYOd\ngiSpsChIkop5xUcRsRTYB3wlM98bEcup/nbzGmAS2ANszMzJns+0z4yJdMe2H/Xkcf5o/dk9eZyF\nwlhpuMy3U9gMHG27vQ04CKwE1gLrgOZ+NyRpgeu4KETEO6je/O9r3V4CXAHcnplTmXkI2AJc24+J\nSpL6r6P4KCKWAZ8GLgN+vzV8LjAGHGi76wSwupcT7KemRUbGRMfrVdzTa/2c10KKpkYlVmpalNRp\np7AZ2JqZ2TY2DhydcfzgSGtcktRAcxaFiLgceB1Vp9DuMLA4ItofY7w1LklqoE7io3dTFYXvRwTA\n0tb/+3XgGNVxhonWfVcBe3s/ze4YEzXDsMZBw2S+36NRjJuaFis17QylOYtCZh534DgiPgqsaJ2S\n+kVgU0S8DzgD2AD8aT8mKknqv263ubgJuBfYT9U17AJ2dvmYXWlaVzBt1LsDu4B6dPJ9H5Vuwg6i\nN+ZdFDLzo20fPwtc1csJSZLq4zYXkqSisbukNjUmgtGLioyGmm3UI6am/R3p2d7bBhkp2SlIkgqL\ngiSpGPr4yJhouBgVLUxz/dybFi+NyplK7XoVMdkpSJIKi4IkqRia+MiYaLgYE2k+RuUMpqbFSu16\ndTGcnYIkqbAoSJKKsampqVq+cESsAP7vV7+8mteevbiWOXSjyZHRQoqGll79RN1T6Npzu99Q9xT6\nqgmx0ok0IVaa6f/96Cjr/ss+gF/NzB/M/LydgiSpsChIkoqhOftoWBkT1W8UIqBudLP+JkRPJ3qe\nNiFWavLZSidipyBJKiwKkqTC+KjFmKgeCz0a6rf5fn+HKW4yVqqHnYIkqbAoSJKKjuKjiLgU+BPg\nPwBTwLbM3BwRy4HtwBpgEtgDbMzMyT7Nt2tNjonaNSEyMhpqnk5+ZnVHTMZK/TVnpxARZwK7gT/M\nzPOBy4CPR8TFwDbgILASWAusAwb3d+MkST3VSXw0BVyTmY8BZOb3gX8BLgSuAG7PzKnMPARsAa7t\n12QlSf01Z3yUmU8DD07fjoi3Av8R+F/AGHCg7e4TwOoez7FrTY6MjIk0bOb6edcVLxkr9UbHp6RG\nxNuBe4DTqSKiVwBHZxw/OAKM93SGkqSB6fjso8x8JDN/BbgY+CTwFmBxRLQ/xjhwuLdTlCQNypyd\nQkQEcF5mPgSQmd+NiD3AG4FjVAeZJ1p3XwXs7dNcO9LUqGiYYyLjIc3HiZ4vwxYrTRvmeGm297N+\nR0qddArLgC9GxK8BRMRS4G1UxxR2A5siYqw1vgHY0a/JSpL6q5MDzf8QETcCX4qIRVQHl/cAnwaW\nAPcC+6m6hl3Azr7NVpLUV439y2tNjYlgeKMiYyLVre4L49oNc6w0m05jJf/ymiSpYxYFSVLRqK2z\nmxYZGRNJ8zNMZy417WK4Xl0AZ6cgSSosCpKkYijjo6bFRO2GKTIyJtKoGNZYaVijpHYz30+PHDzy\nkve3U5AkFRYFSVJRe3x0y/9ZyulPnl73NObNmEiqX92xUtPOUOqEnYIkqbAoSJKK2uOjJqk7MjIm\nkjpjrHTy7BQkSYVFQZJUGB/Nou6YqJ2RkdQ7s72eBnkBXBNiJTsFSVKxoDsFOwJJdR+UhuHqIOwU\nJEmFRUGSVHQUH0XEOuATwBnAImBrZt4VEcuB7cAaYBLYA2zMzMk+zbdrwxAZGRVJw29YY6V+R0pz\ndgoRcSbwIHBLZp4PXArcGhFvBrYBB4GVwFpgHbC+f9OVJPVTJ/HRMeC6zPwqQGYeAPYDbwSuAG7P\nzKnMPARsAa7t12QlSf01Z3yUmT8BHpi+HRGvB1YB3wTGgANtd58AVvd4jidlGGKidkZG0mioO1bq\n95lK8zrQHBGvBR4CbgemgKMzjh8cAcZ7MjNJ0sB1XBQi4iLg74HPZebHgMPA4ohof4zx1rgkqYE6\nPfvoIuAR4MbM/KvW8ATV8YaVrY+hipX29nqS81F3bGRMJC1MwxQrdRMldXL20WnAlzi+IJCZzwO7\ngU0RMRYRS4ENwI6Tno0kqVaddApXAiuA2yLitrbxXcBNwL1UZyMda43t7O0UJUmD0snZR/cD97/E\nXa7q3XQ6Z0wkqQnqiJW6OUPJbS4kSYVFQZJUNGrrbCMjSaOirljpRy+8wJUvcR87BUlSYVGQJBVD\nHx8ZGUlaSNrfcwa5Tfc0OwVJUmFRkCQVQxMfGRNJ0vFme1/qd6RkpyBJKiwKkqSi9vjov33hac4+\n9dRavraRkaSm6fdFb3YKkqTCoiBJKmqPjwbNyEjSKOrVRW92CpKkwqIgSSpGNj4yJpK0UHVzhpKd\ngiSpsChIkoqO46OI+ABwF/CRzLyzNbYc2A6sASaBPcDGzJzsw1w7YmwkSbNbevUTHP4pkCe+T0ed\nQkRsAd4GfG/Gp7YBB4GVwFpgHbD+JOYqSRoCncZH92fmu4CfTw9ExBLgCuD2zJzKzEPAFuDa3k9T\nkjQIHcVHmfnoLMPnAmPAgbaxCWB1D+Y1L0ZGktQb3RxoHgeOzjh+cKQ1LklqoG6KwmFgcUS0P8Z4\na1yS1EDdXLw2ARyjOsg80RpbBeztdlKdMDKSpN476U4hM58HdgObImIsIpYCG4AdvZqcJGmw5uwU\nImIRsK918xzgDRHxfuAB4CbgXmA/VdewC9jZl5lKkvpuzqKQmceA81/iLlf1bjovzchIkvrLbS4k\nSYVFQZJUDP3W2UZGkjQ4dgqSpGIoOwW7A0mqh52CJKmwKEiSiqGJj4yMJKl+dgqSpMKiIEkqao+P\nXvmf97N0Wd2zkCSBnYIkqY1FQZJUWBQkSYVFQZJUWBQkSYVFQZJUWBQkSYVFQZJUdH3xWkT8FvBn\nwHLgF8DtmfmX3T6uJGnwuuoUImIx8ADw55m5Erga+O8RcUEvJidJGqxu46N1AJn5uda/+4D/Afx+\nl48rSapBt0XhfOBfZoxNAKu7fFxJUg26LQrjwJEZY0da45Kkhun2QPNh4PQZY+Ot8bksAnjqZ13O\nQJLUsbb33EWzfb7borAPuHnG2Cpgbwf/9yyAa3Z0OQNJ0sk4Czgwc7DbovA14MWIuD4zd0TErwO/\nB/xxB//3G8DFwJPAsS7nIUnqzCKqgvCN2T45NjU11dWjR8SFwFbgl4B/Az6amX/V1YNKkmrRdVGQ\nJI0Ot7mQJBUWBUlSYVGQJBUWBUlSYVGQJBVdb519skZ5y+2IWAd8AjiD6pzgrZl5V0QsB7YDa4BJ\nYA+wMTMna5tsD0TEUqoLGb+Sme8dxXVGxKuAe4A3AWPAZzLz1hFd6+8Cn6J6/r4I3JuZmyPidGAb\n8BZgCngMWJ+ZM7e6GWoR8QHgLuAjmXlna+yEP8eIOIXq+/HO1kPsA27IzGcGPvkBqKVTGOUttyPi\nTOBB4JbMPB+4FLg1It5M9YI6CKwE1lLtMru+rrn20GbgaNvtUVznDuDHwDlUa7okIs5jxNYaEa+g\nev7e1nr+vg34cERcCnwcOJNq14JVrY8/VtdcT0ZEbKFa0/dmfOqlfo4bWrfXAucCz1BdmzWS6oqP\nRnnL7WPAdZn5VYDMPADsB94IXEHVEU1l5iFgC3BtbTPtgYh4B9UL6b7W7SWM2Doj4mzg7VQXZk5l\n5tOZOX01/kitlaroLQX+BiAznwK+TfUb9HuAOzPzhcz8BXAnzVvr/Zn5LuDn0wMdPGffA2zJzJ9l\n5hTwSeDKiBjJjT/rKgoju+V2Zv4kMx+Yvh0Rr6f6reqbVLFD+14jjV5zRCwDPg28j6rlhuo3qZFa\nJ3AhVZdwfUR8JyK+HRF/wGiudT/VGq4BiIjXARdQbWnzS63PTZsAzmo9DxohMx+dZXiun+P5HL/u\nA1Tvnef1Y451q6soLIgttyPitcBDwO1UGezRGVlz09e8mep4SbaNjTN661wGvJpqXRcA1wF3AJcx\nYmvNzBeB9wKfiohnqH55u5uqKMLxr9vpjxu73pa5nrPHvV+17neU5q97VnUVhW623G6EiLgI+Hvg\nc5n5Maq1LW4dtJrW2DVHxOXA66g6hXYjtc6W56iK+t0AmbkXeBh4KyO21og4i+og6zWZuRx4DXA5\nVaGA41+302+KjV1vy1zP2ePeryJiEbCY5q97VnUVhX38+9ar0y23h16rIDwCfCgz72gNT1Adb1jZ\ndtcmr/ndVEXh+xHxA+BDVCcM/AWjtU6oIpWXc/xvhlPA44zeWn8HOJSZfw3QOsPmIeC3qY6hRNt9\nVwH/mpnPDXyWvTXXa3Mfx687qM7Kau+QR0ZdRaFsuQ3QtuX2F2qaT89ExGnAl4Ab23eLzczngd3A\npogYa53GuYHqrJbGycxrM/PszFyRmSuoOobdmfkbjNA6AVrx2GPALQARsYLqwPPDjNhagSeAX26d\nMj59NtIlwLeAncDNEXFq6wzCm2n2WoGOXps7gRsj4oyIGAM2Abuadipup2q5TiEzfxER7wS2RsQt\nVFtu3zAjm26qK4EVwG0RcVvb+C7gJuBeqt88j7XGdg54foMwiuu8Gvh8RPwQeB7YlJlfj4jvMEJr\nzcwnIuIGYHvrjf8U4G+prruZpIrQnqDqlL4C3Haixxo2rdhnX+vmOcAbIuL9VKfHv9Rz9rNUXfHj\nVAekHwc+OLCJD5hbZ0uSCre5kCQVFgVJUmFRkCQVFgVJUmFRkCQVFgVJUmFRkCQVFgVJUmFRkCQV\nFgVJUmFRkCQVFgVJUmFRkCQVFgVJUmFRkCQVFgVJUmFRkCQVFgVJUmFRkCQVFgVJUmFRkCQVFgVJ\nUmFRkCQVFgVJUmFRkCQVFgVJUvGyur5wRCwGfgt4EjhW1zwkaYFZBJwFfCMzj878ZG1Fgaog/M8a\nv74kLWQXA4/OHKyzKDwJsOo3N3LqactqnIYkLRwv/NtP+e7jn4LWe/BMdRaFYwCnnraMxacvr3Ea\nkrQgzRrbe6BZklRYFCRJhUVBklRYFCRJhUVBklRYFCRJhUVBklRYFCRJhUVBklRYFCRJhUVBklRY\nFCRJhUVBklRYFCRJhUVBklRYFCRJhUVBklRYFCRJhUVBklRYFCRJhUVBklS8bK47RMRbgM/OGF4O\nPAj8EbAdWANMAnuAjZk52eN5SpIGYM6ikJmPAudP346I04BvAfcA24CDwEpgCfB3wHpgaz8mK0nq\nr5OJjz4MfA34LnAFcHtmTmXmIWALcG0P5ydJGqA5O4V2EfEaqk5gDXAuMAYcaLvLBLC6Z7OTJA3U\nfDuF/wrcl5lPAePA0RnHD460xiVJDdRxUYiIRcB1wF+2hg4DiyOi/THGW+OSpAaaT6fwn6g6g//d\nuj0BHKM6yDxtFbC3R3OTJA3YfIrCRcAT0zcy83lgN7ApIsYiYimwAdjR2ylKkgZlPkXhV4AnZ4zd\nBLwS2A/8E/BlYGdPZiZJGriOzz7KzD+cZexZ4KqezkiSVBu3uZAkFRYFSVJhUZAkFRYFSVJhUZAk\nFRYFSVJhUZAkFRYFSVJhUZAkFRYFSVJhUZAkFRYFSVJhUZAkFRYFSVJhUZAkFRYFSVJhUZAkFRYF\nSVJhUZAkFRYFSVLxsk7uFBGvAu4B3gSMAZ/JzFsjYjmwHVgDTAJ7gI2ZOdmn+UqS+qjTTmEH8GPg\nHGAtcElEnAdsAw4CK1vj64D1fZinJGkA5uwUIuJs4O3A2Zk5BTwNXBwRS4ArgFWt8UMRsQW4Htja\nxzlLkvqkk/joQqou4fqIuI4qJtoG/CNVlHSg7b4TwOpeT1KSNBidxEfLgFcDRzPzAuA64A7gstZY\n+/GDI8B4z2cpSRqITjqF54Ap4G6AzNwbEQ8DbwUWR8QpbYVhHDjcl5lqQfn8x7fVPYV5ue6PPZSm\n0dBJp7AfeDnHdwBTwOPAMaqDzNNWAXt7NjtJ0kDNWRQyM4HHgFsAImIF1YHnh4HdwKaIGIuIpcAG\nqjOVJEkN1NF1CsDVwOcj4ofA88CmzPx6RHwHuJeqmzgG7AJ29mOiaramxUHzNd/1GTdpWHVUFDLz\nKeCSWcafBa7q9aQkSfVwmwtJUtFpfCR1ZNRjol6Z6/tkvKS62ClIkgqLgiSpMD7SSTEm6q9Ovr9G\nTOoHOwVJUmFRkCQVxkeak1HRcDrRz8VYSd2wU5AkFXYKmpXdQXN5kFrdsFOQJBUWBUlSYXy0wBkT\nLUwepNaJ2ClIkgqLgiSpMD5aIIyJ1AljJdkpSJIKi4IkqTA+GmELKTL64D+/qtavf8/aZ2v9+v1m\nrLRwdFQUIuJ54Engxbbhy4GfAtuBNcAksAfYmJmTPZ6nJGkA5iwKEfFy4BXAmzPzJzM+txs4CKwE\nlgB/B6wHtvZ+qpKkfuukU1ja+ve59sGIWAJcAazKzCngUERsAa7HolCbJkdGdUdA3ehm7k2OnmZ7\nvhkpNVsnRWEZVWz0uYj4NeAocA/wODAGHGi77wSwuteTlCQNRidnHx0F7gM2Z+Ya4P3AJ4HLgKMz\njh8cAcZ7PktJ0kDM2Slk5g+pIqHp29+MiC8CvwksjohT2grDOHC4LzPVcZoWEzU5Guq3+XxvmhA1\neaZSs83ZKUTEGRFx3iz/78fAMaqDzNNWAXt7Nz1J0iB1Eh+tAf4xIgIgIlYC7wIeAHYDmyJiLCKW\nAhuAHf2arCSpvzqJjx6LiJuBByJiEfACsCkzH4mIfwDuBfZTdQ27gJ19nO+C1oTIyJiovzr5/g5r\nxGSs1AwdXbyWmdupLlKbOf4scFWvJyVJqod7H0mSCvc+GkLGROpG0yKm9ue7UVL97BQkSYVFQZJU\nGB8NiWGOjIyKRs+JfqZ1x0qeoVQ/OwVJUmFRkCQVxkc1GNaoyJhIw3rmkrHS4NgpSJIKi4IkqTA+\nGpBhioyMidSN2Z4/dZ21ZKzUe3YKkqTCoiBJKoyPesyYaPjdse1HPX/MP1p/ds8fs0mG7WI4Y6WT\nZ6cgSSosCpKkwvioB4yMBqcf0U8v9HpeoxJHDWusZIx0YnYKkqTCoiBJKuYVH0XEUmAf8JXMfG9E\nLKf6281rgElgD7AxMyd7PtMhYEzUe8MaB9Vtvt+XpsVNdcdKnp10YvPtFDYDR9tubwMOAiuBtcA6\nwO+qJDVUx0UhIt5B9eZ/X+v2EuAK4PbMnMrMQ8AW4Np+TFSS1H8dxUcRsQz4NHAZ8Put4XOBMeBA\n210ngNW9nGDd6o6MmhwTGQ0NTiff6yZETMZK9eu0U9gMbM3MbBsbB47OOH5wpDUuSWqgOYtCRFwO\nvI6qU2h3GFgcEe2PMd4alyQ1UCfx0bupisL3IwJgaev//TpwjOo4w0TrvquAvb2fZv/VHRO1a1pk\nZEzUDE2OmIyVBmfOopCZxx04joiPAitap6R+EdgUEe8DzgA2AH/aj4lKkvqv220ubgLuBfZTdQ27\ngJ1dPmZfDVNHAHYFGi5N6ybsIHpv3kUhMz/a9vGzwFW9nJAkqT5ucyFJKkZ2l1RjovkzGlInZnue\nDFOkBMZK3bBTkCQVFgVJUjFy8VHdsZExkRaiEz2nmhArDfIP/jQhVrJTkCQVFgVJUtHY+KjumKjd\nsEZGxkSw9Oon6p7CnJ7b/Ya6p9A3TYiV2l+/df/t6JnqiJXsFCRJhUVBklQMfXxkTDS3UY+JmhAB\ndeNk19fk2GlY91iq+6K3mWZ7/+t3pGSnIEkqLAqSpGJo4iNjormNYkw06tFQP833e9e0uGmYzlwa\nplip32cq2SlIkgqLgiSpGJuamqrlC0fECuD/fvXLq3nt2YtrmYMxUX8ZDTVP0yKmdsN0QVxdZyvN\nZmasdPTIM3z70VsAfjUzfzDz/nYKkqTCoiBJKjqKjyLiUuBPgP8ATAHbMnNzRCwHtgNrgElgD7Ax\nMyc7eMwVDCg+GtaYCJobFRkNLVxNi5iMlY73/350lHX/ZR+cbHwUEWcCu4E/zMzzgcuAj0fExcA2\n4CCwElgLrAOGZ2NwSdK8dBIfTQHXZOZjAJn5feBfgAuBK4DbM3MqMw8BW4Br+zVZSVJ/zXnxWmY+\nDTw4fTsi3gr8R+B/AWPAgba7TwCrezzHkzJskVHTYiLjIZ3IbM+NYY6U2l97dUdJw3QR3Il0fEVz\nRLwduAc4nSoiegVwdMbxgyPAeE9nKEkamI7PPsrMRzLzV4CLgU8CbwEWR0T7Y4wDh3s7RUnSoMzZ\nKUREAOdl5kMAmfndiNgDvBE4RnWQeaJ191XA3j7N9YSGKSoyJtJCdKLn0bDFSrO9PuuOlGC4YqVO\nOoVlwBcj4tcAImIp8DaqYwq7gU0RMdYa3wDs6NdkJUn91cmB5n+IiBuBL0XEIqqDy3uATwNLgHuB\n/VRdwy5gZ99mK0nqq0btfTRMMVG7YY2MjIbUBMMWMU0bhlhpNt1GSl1fvCZJWjgsCpKkYmj+8lo7\nY6L5MSZSkw3rmUvD9Jff2vX7TCU7BUlSYVGQJBW1x0e3/J+lnP7k6XVP4zjGRFL9jJXmp1exkp2C\nJKmwKEiSitrjozoZE0nNY6w0P+2xUidRkp2CJKmwKEiSigURHw1rTARGRVKvGCvN7YP//CqOHDzy\nkvexU5AkFRYFSVIxcvHRsEZFxkRSPWZ77dUdKcHx71V1n6HUzk5BklSMRKcwTN2BHYE0/Npfp8PW\nNbSro4OwU5AkFRYFSVLRqPjImEhSrw3r9Q0w+3tevyOljopCRKwDPgGcASwCtmbmXRGxHNgOrAEm\ngT3Axsyc7NN8JUl9NGd8FBFnAg8Ct2Tm+cClwK0R8WZgG3AQWAmsBdYB6/s3XUlSP3XSKRwDrsvM\nrwJk5oGI2A+8EbgCWJWZU8ChiNgCXA9s7WZSxkSS6jassVK/r2+Ysyhk5k+AB6ZvR8TrgVXAN4Ex\n4EDb3SeA1T2eoyRpQOZ19lFEvBZ4CLgdmAKOzjh+cAQY7930JEmD1PHZRxFxEdWxhbsz846I+A1g\ncUSc0lYYxoHD85nAf/vC05x96qnz+S99YUwkqRPDFCv146K3Ts8+ugh4BLgxM/+qNTxBdbxhZetj\nqGKlvSc9G0lSrTo5++g04EscXxDIzOeB3cCmiBiLiKXABmBHvyYrSeqvTjqFK4EVwG0RcVvbPwSJ\nUwAAB5lJREFU+C7gJuBeYD9V17AL2NnbKfaPkZGkXhmm/ZS6iZU6OfvofuD+l7jLVXN+FUlSI7j3\nkSSpaNTeRyfLmEjSIA3TGUrt7tj2I370wgtc+RL3sVOQJBUWBUlSMXLxkVGRpGE1TGconYidgiSp\nsChIkorGxkfGRJKabFjPULJTkCQVFgVJUtGo+MjISNKoq/sMJTsFSVJhUZAkFUMZHxkTSdLs74X9\njpTsFCRJhUVBklQMTXxkZCRJc+v32Ul2CpKkwqIgSSo6jo8i4gPAXcBHMvPO1thyYDuwBpgE9gAb\nM3Oy08d95X/ez9Jl85qzJIn+7J/UUacQEVuAtwHfm/GpbcBBYCWwFlgHrD/p2UiSatVpfHR/Zr4L\n+Pn0QEQsAa4Abs/Mqcw8BGwBru39NCVJg9BRfJSZj84yfC4wBhxoG5sAVvdgXpKkk9TNGUrdHGge\nB47OOH5wpDUuSWqgborCYWBxRLQ/xnhrXJLUQN1cvDYBHKM6yDzRGlsF7O12UpKk3phvlHTSnUJm\nPg/sBjZFxFhELAU2ADtO9jElSfWas1OIiEXAvtbNc4A3RMT7gQeAm4B7gf1UXcMuYGdfZipJ6rs5\ni0JmHgPOf4m7XNW76UiS+mXp1U9w+KdAnvg+bnMhSSosCpKkwqIgSSosCpKkwqIgSSosCpKkwqIg\nSSosCpKkwqIgSSosCpKkwqIgSSosCpKkwqIgSSosCpKkwqIgSSosCpKkwqIgSSosCpKkwqIgSSrm\n/BvNc4mI3wL+DFgO/AK4PTP/stvHlSQNXledQkQsBh4A/jwzVwJXA/89Ii7oxeQkSYPVbXy0DiAz\nP9f6dx/wP4Df7/JxJUk16LYonA/8y4yxCWB1l48rSapBt0VhHDgyY+xIa1yS1DDdHmg+DJw+Y2y8\nNT6XRQBP/azLGUiSOtb2nrtots93WxT2ATfPGFsF7O3g/54FcM2OLmcgSToZZwEHZg52WxS+BrwY\nEddn5o6I+HXg94A/7uD/fgO4GHgSONblPCRJnVlEVRC+Mdsnx6amprp69Ii4ENgK/BLwb8BHM/Ov\nunpQSVItui4KkqTR4TYXkqTCoiBJKiwKkqTCoiBJKiwKkqSi662zT9Yob7kdEeuATwBnUJ0TvDUz\n74qI5cB2YA0wCewBNmbmZG2T7YGIWEp1IeNXMvO9o7jOiHgVcA/wJmAM+Exm3jqia/1d4FNUz98X\ngXszc3NEnA5sA94CTAGPAeszc+ZWN0MtIj4A3AV8JDPvbI2d8OcYEadQfT/e2XqIfcANmfnMwCc/\nALV0CqO85XZEnAk8CNySmecDlwK3RsSbqV5QB4GVwFqqXWbX1zXXHtoMHG27PYrr3AH8GDiHak2X\nRMR5jNhaI+IVVM/f21rP37cBH46IS4GPA2dS7VqwqvXxx+qa68mIiC1Ua/rejE+91M9xQ+v2WuBc\n4Bmqa7NGUl3x0ShvuX0MuC4zvwqQmQeA/cAbgSuoOqKpzDwEbAGurW2mPRAR76B6Id3Xur2EEVtn\nRJwNvJ3qwsypzHw6M6evxh+ptVIVvaXA3wBk5lPAt6l+g34PcGdmvpCZvwDupHlrvT8z3wX8fHqg\ng+fse4AtmfmzzJwCPglcGREjufFnXUVhZLfczsyfZOYD07cj4vVUv1V9kyp2aN9rpNFrjohlwKeB\n91G13FD9JjVS6wQupOoSro+I70TEtyPiDxjNte6nWsM1ABHxOuACqi1tfqn1uWkTwFmt50EjZOaj\nswzP9XM8n+PXfYDqvfO8fsyxbnUVhQWx5XZEvBZ4CLidKoM9OiNrbvqaN1MdL8m2sXFGb53LgFdT\nresC4DrgDuAyRmytmfki8F7gUxHxDNUvb3dTFUU4/nU7/XFj19sy13P2uPer1v2O0vx1z6quotDN\nltuNEBEXAX8PfC4zP0a1tsWtg1bTGrvmiLgceB1Vp9BupNbZ8hxVUb8bIDP3Ag8Db2XE1hoRZ1Ed\nZL0mM5cDrwEupyoUcPzrdvpNsbHrbZnrOXvc+1VELAIW0/x1z6quorCPf996dbrl9tBrFYRHgA9l\n5h2t4Qmq4w0r2+7a5DW/m6oofD8ifgB8iOqEgb9gtNYJVaTyco7/zXAKeJzRW+vvAIcy868BWmfY\nPAT8NtUxlGi77yrgXzPzuYHPsrfmem3u4/h1B9VZWe0d8sioqyiULbcB2rbc/kJN8+mZiDgN+BJw\nY/tusZn5PLAb2BQRY63TODdQndXSOJl5bWaenZkrMnMFVcewOzN/gxFaJ0ArHnsMuAUgIlZQHXh+\nmBFbK/AE8MutU8anz0a6BPgWsBO4OSJObZ1BeDPNXivQ0WtzJ3BjRJwREWPAJmBX007F7VQt1ylk\n5i8i4p3A1oi4hWrL7RtmZNNNdSWwArgtIm5rG98F3ATcS/Wb57HW2M4Bz28QRnGdVwOfj4gfAs8D\nmzLz6xHxHUZorZn5RETcAGxvvfGfAvwt1XU3k1QR2hNUndJXgNtO9FjDphX77GvdPAd4Q0S8n+r0\n+Jd6zn6Wqit+nOqA9OPABwc28QFz62xJUuE2F5KkwqIgSSosCpKkwqIgSSosCpKkwqIgSSosCpKk\nwqIgSSosCpKk4v8Dae4I/HDZxhkAAAAASUVORK5CYII=\n",
      "text/plain": [
       "<matplotlib.figure.Figure at 0x7fae7d4201d0>"
      ]
     },
     "metadata": {},
     "output_type": "display_data"
    }
   ],
   "source": [
    "nrows=iterations\n",
    "fig, ax = plt.subplots(ncols=1, nrows=nrows, figsize=(5*nrows,25))\n",
    "\n",
    "for i in range(nrows):\n",
    "    sol = RUN.trace(\"gempy_model\", chain=-1)[i]\n",
    "    ax[i].imshow(sol[0,0,:].reshape(res[0], res[1], res[2])[:,40,:].T, \n",
    "               origin=\"lower\", cmap=gp.colors.cmap, norm=gp.colors.norm)"
   ]
  },
  {
   "cell_type": "markdown",
   "metadata": {},
   "source": [
    "or use GemPy's inbuilt Posterior class to analyse the results (if stored in an hdf5 database):"
   ]
  },
  {
   "cell_type": "code",
<<<<<<< HEAD
   "execution_count": 46,
=======
   "execution_count": 63,
   "metadata": {},
   "outputs": [],
   "source": [
    "import gempy.UncertaintyAnalysisPYMC2"
   ]
  },
  {
   "cell_type": "code",
   "execution_count": 52,
>>>>>>> 0faa3196
   "metadata": {},
   "outputs": [],
   "source": [
    "import importlib"
   ]
  },
  {
   "cell_type": "code",
   "execution_count": 66,
   "metadata": {},
   "outputs": [],
   "source": [
    "importlib.reload(gempy.UncertaintyAnalysisPYMC2)\n",
    "post = gempy.UncertaintyAnalysisPYMC2.Posterior(\"ch4\", topology=False)"
   ]
  },
  {
   "cell_type": "code",
   "execution_count": 67,
   "metadata": {},
   "outputs": [
    {
     "ename": "AttributeError",
     "evalue": "'InterpolatorInput' object has no attribute 'interfaces'",
     "output_type": "error",
     "traceback": [
      "\u001b[0;31m---------------------------------------------------------------------------\u001b[0m",
      "\u001b[0;31mAttributeError\u001b[0m                            Traceback (most recent call last)",
      "\u001b[0;32m<ipython-input-67-cff27dca07cd>\u001b[0m in \u001b[0;36m<module>\u001b[0;34m()\u001b[0m\n\u001b[0;32m----> 1\u001b[0;31m \u001b[0mpost\u001b[0m\u001b[0;34m.\u001b[0m\u001b[0mplot\u001b[0m\u001b[0;34m(\u001b[0m\u001b[0minterp_data\u001b[0m\u001b[0;34m,\u001b[0m \u001b[0;36m0\u001b[0m\u001b[0;34m)\u001b[0m\u001b[0;34m\u001b[0m\u001b[0m\n\u001b[0m",
      "\u001b[0;32m/home/alexanderschaaf/git/gempy/gempy/UncertaintyAnalysisPYMC2.py\u001b[0m in \u001b[0;36mplot\u001b[0;34m(self, interp_data, i)\u001b[0m\n\u001b[1;32m     38\u001b[0m     \u001b[0;32mdef\u001b[0m \u001b[0mplot\u001b[0m\u001b[0;34m(\u001b[0m\u001b[0mself\u001b[0m\u001b[0;34m,\u001b[0m \u001b[0minterp_data\u001b[0m\u001b[0;34m,\u001b[0m \u001b[0mi\u001b[0m\u001b[0;34m)\u001b[0m\u001b[0;34m:\u001b[0m\u001b[0;34m\u001b[0m\u001b[0m\n\u001b[1;32m     39\u001b[0m         \u001b[0msol\u001b[0m\u001b[0;34m,\u001b[0m \u001b[0mpot\u001b[0m \u001b[0;34m=\u001b[0m \u001b[0minterp_data\u001b[0m\u001b[0;34m.\u001b[0m\u001b[0mth_fn\u001b[0m\u001b[0;34m(\u001b[0m\u001b[0;34m*\u001b[0m\u001b[0mself\u001b[0m\u001b[0;34m.\u001b[0m\u001b[0minput_data\u001b[0m\u001b[0;34m[\u001b[0m\u001b[0mi\u001b[0m\u001b[0;34m]\u001b[0m\u001b[0;34m)\u001b[0m\u001b[0;34m\u001b[0m\u001b[0m\n\u001b[0;32m---> 40\u001b[0;31m         \u001b[0mgp\u001b[0m\u001b[0;34m.\u001b[0m\u001b[0mplot_section\u001b[0m\u001b[0;34m(\u001b[0m\u001b[0minterp_data\u001b[0m\u001b[0;34m,\u001b[0m \u001b[0msol\u001b[0m\u001b[0;34m[\u001b[0m\u001b[0;36m0\u001b[0m\u001b[0;34m,\u001b[0m \u001b[0;36m0\u001b[0m\u001b[0;34m,\u001b[0m \u001b[0;34m:\u001b[0m\u001b[0;34m]\u001b[0m\u001b[0;34m,\u001b[0m \u001b[0;36m0\u001b[0m\u001b[0;34m)\u001b[0m\u001b[0;34m\u001b[0m\u001b[0m\n\u001b[0m\u001b[1;32m     41\u001b[0m \u001b[0;34m\u001b[0m\u001b[0m\n\u001b[1;32m     42\u001b[0m     \u001b[0;32mdef\u001b[0m \u001b[0mchange_input_data\u001b[0m\u001b[0;34m(\u001b[0m\u001b[0mself\u001b[0m\u001b[0;34m,\u001b[0m \u001b[0minterp_data\u001b[0m\u001b[0;34m,\u001b[0m \u001b[0mi\u001b[0m\u001b[0;34m)\u001b[0m\u001b[0;34m:\u001b[0m\u001b[0;34m\u001b[0m\u001b[0m\n",
      "\u001b[0;32m/home/alexanderschaaf/git/gempy/gempy/GemPy_f.py\u001b[0m in \u001b[0;36mplot_section\u001b[0;34m(geo_data, block, cell_number, direction, **kwargs)\u001b[0m\n\u001b[1;32m    309\u001b[0m         \u001b[0;32mNone\u001b[0m\u001b[0;34m\u001b[0m\u001b[0m\n\u001b[1;32m    310\u001b[0m     \"\"\"\n\u001b[0;32m--> 311\u001b[0;31m     \u001b[0mplot\u001b[0m \u001b[0;34m=\u001b[0m \u001b[0mPlotData2D\u001b[0m\u001b[0;34m(\u001b[0m\u001b[0mgeo_data\u001b[0m\u001b[0;34m)\u001b[0m\u001b[0;34m\u001b[0m\u001b[0m\n\u001b[0m\u001b[1;32m    312\u001b[0m     \u001b[0mplot\u001b[0m\u001b[0;34m.\u001b[0m\u001b[0mplot_block_section\u001b[0m\u001b[0;34m(\u001b[0m\u001b[0mcell_number\u001b[0m\u001b[0;34m,\u001b[0m \u001b[0mblock\u001b[0m\u001b[0;34m=\u001b[0m\u001b[0mblock\u001b[0m\u001b[0;34m,\u001b[0m \u001b[0mdirection\u001b[0m\u001b[0;34m=\u001b[0m\u001b[0mdirection\u001b[0m\u001b[0;34m,\u001b[0m \u001b[0;34m**\u001b[0m\u001b[0mkwargs\u001b[0m\u001b[0;34m)\u001b[0m\u001b[0;34m\u001b[0m\u001b[0m\n\u001b[1;32m    313\u001b[0m     \u001b[0;31m# TODO saving options\u001b[0m\u001b[0;34m\u001b[0m\u001b[0;34m\u001b[0m\u001b[0m\n",
      "\u001b[0;32m/home/alexanderschaaf/git/gempy/gempy/Visualization.py\u001b[0m in \u001b[0;36m__init__\u001b[0;34m(self, geo_data, color_lot, cmap, norm, **kwargs)\u001b[0m\n\u001b[1;32m     67\u001b[0m         \u001b[0mself\u001b[0m\u001b[0;34m.\u001b[0m\u001b[0m_cmap\u001b[0m \u001b[0;34m=\u001b[0m \u001b[0mcmap\u001b[0m\u001b[0;34m\u001b[0m\u001b[0m\n\u001b[1;32m     68\u001b[0m         \u001b[0mself\u001b[0m\u001b[0;34m.\u001b[0m\u001b[0m_norm\u001b[0m \u001b[0;34m=\u001b[0m \u001b[0mnorm\u001b[0m\u001b[0;34m\u001b[0m\u001b[0m\n\u001b[0;32m---> 69\u001b[0;31m         \u001b[0mself\u001b[0m\u001b[0;34m.\u001b[0m\u001b[0mformation_names\u001b[0m \u001b[0;34m=\u001b[0m \u001b[0mself\u001b[0m\u001b[0;34m.\u001b[0m\u001b[0m_data\u001b[0m\u001b[0;34m.\u001b[0m\u001b[0minterfaces\u001b[0m\u001b[0;34m[\u001b[0m\u001b[0;34m'formation'\u001b[0m\u001b[0;34m]\u001b[0m\u001b[0;34m.\u001b[0m\u001b[0munique\u001b[0m\u001b[0;34m(\u001b[0m\u001b[0;34m)\u001b[0m\u001b[0;34m\u001b[0m\u001b[0m\n\u001b[0m\u001b[1;32m     70\u001b[0m         \u001b[0mself\u001b[0m\u001b[0;34m.\u001b[0m\u001b[0mformation_numbers\u001b[0m \u001b[0;34m=\u001b[0m \u001b[0mself\u001b[0m\u001b[0;34m.\u001b[0m\u001b[0m_data\u001b[0m\u001b[0;34m.\u001b[0m\u001b[0minterfaces\u001b[0m\u001b[0;34m[\u001b[0m\u001b[0;34m'formation number'\u001b[0m\u001b[0;34m]\u001b[0m\u001b[0;34m.\u001b[0m\u001b[0munique\u001b[0m\u001b[0;34m(\u001b[0m\u001b[0;34m)\u001b[0m\u001b[0;34m\u001b[0m\u001b[0m\n\u001b[1;32m     71\u001b[0m \u001b[0;34m\u001b[0m\u001b[0m\n",
      "\u001b[0;31mAttributeError\u001b[0m: 'InterpolatorInput' object has no attribute 'interfaces'"
     ]
    }
   ],
   "source": [
    "post.plot(interp_data, 0)"
   ]
  },
  {
   "cell_type": "code",
   "execution_count": 68,
   "metadata": {},
   "outputs": [
    {
     "name": "stdout",
     "output_type": "stream",
     "text": [
      "> \u001b[0;32m/home/alexanderschaaf/git/gempy/gempy/Visualization.py\u001b[0m(69)\u001b[0;36m__init__\u001b[0;34m()\u001b[0m\n",
      "\u001b[0;32m     67 \u001b[0;31m        \u001b[0mself\u001b[0m\u001b[0;34m.\u001b[0m\u001b[0m_cmap\u001b[0m \u001b[0;34m=\u001b[0m \u001b[0mcmap\u001b[0m\u001b[0;34m\u001b[0m\u001b[0m\n",
      "\u001b[0m\u001b[0;32m     68 \u001b[0;31m        \u001b[0mself\u001b[0m\u001b[0;34m.\u001b[0m\u001b[0m_norm\u001b[0m \u001b[0;34m=\u001b[0m \u001b[0mnorm\u001b[0m\u001b[0;34m\u001b[0m\u001b[0m\n",
      "\u001b[0m\u001b[0;32m---> 69 \u001b[0;31m        \u001b[0mself\u001b[0m\u001b[0;34m.\u001b[0m\u001b[0mformation_names\u001b[0m \u001b[0;34m=\u001b[0m \u001b[0mself\u001b[0m\u001b[0;34m.\u001b[0m\u001b[0m_data\u001b[0m\u001b[0;34m.\u001b[0m\u001b[0minterfaces\u001b[0m\u001b[0;34m[\u001b[0m\u001b[0;34m'formation'\u001b[0m\u001b[0;34m]\u001b[0m\u001b[0;34m.\u001b[0m\u001b[0munique\u001b[0m\u001b[0;34m(\u001b[0m\u001b[0;34m)\u001b[0m\u001b[0;34m\u001b[0m\u001b[0m\n",
      "\u001b[0m\u001b[0;32m     70 \u001b[0;31m        \u001b[0mself\u001b[0m\u001b[0;34m.\u001b[0m\u001b[0mformation_numbers\u001b[0m \u001b[0;34m=\u001b[0m \u001b[0mself\u001b[0m\u001b[0;34m.\u001b[0m\u001b[0m_data\u001b[0m\u001b[0;34m.\u001b[0m\u001b[0minterfaces\u001b[0m\u001b[0;34m[\u001b[0m\u001b[0;34m'formation number'\u001b[0m\u001b[0;34m]\u001b[0m\u001b[0;34m.\u001b[0m\u001b[0munique\u001b[0m\u001b[0;34m(\u001b[0m\u001b[0;34m)\u001b[0m\u001b[0;34m\u001b[0m\u001b[0m\n",
      "\u001b[0m\u001b[0;32m     71 \u001b[0;31m\u001b[0;34m\u001b[0m\u001b[0m\n",
      "\u001b[0m\n",
      "ipdb> self\n",
      "<gempy.Visualization.PlotData2D object at 0x7fae78c9d0b8>\n",
      "ipdb> exit()\n"
     ]
    }
   ],
   "source": [
    "%debug"
   ]
  },
  {
   "cell_type": "code",
   "execution_count": null,
   "metadata": {},
   "outputs": [],
   "source": []
  }
 ],
 "metadata": {
  "kernelspec": {
   "display_name": "Python 3",
   "language": "python",
   "name": "python3"
  },
  "language_info": {
   "codemirror_mode": {
    "name": "ipython",
    "version": 3
   },
   "file_extension": ".py",
   "mimetype": "text/x-python",
   "name": "python",
   "nbconvert_exporter": "python",
   "pygments_lexer": "ipython3",
   "version": "3.6.1"
  },
  "latex_envs": {
   "LaTeX_envs_menu_present": true,
   "autocomplete": true,
   "bibliofile": "biblio.bib",
   "cite_by": "apalike",
   "current_citInitial": 1,
   "eqLabelWithNumbers": true,
   "eqNumInitial": 1,
   "hotkeys": {
    "equation": "Ctrl-E",
    "itemize": "Ctrl-I"
   },
   "labels_anchors": false,
   "latex_user_defs": false,
   "report_style_numbering": false,
   "user_envs_cfg": false
  },
  "toc": {
   "colors": {
    "hover_highlight": "#DAA520",
    "running_highlight": "#FF0000",
    "selected_highlight": "#FFD700"
   },
   "moveMenuLeft": true,
   "nav_menu": {
    "height": "207px",
    "width": "252px"
   },
   "navigate_menu": true,
   "number_sections": true,
   "sideBar": true,
   "threshold": 4,
   "toc_cell": false,
   "toc_section_display": "block",
   "toc_window_display": false,
   "widenNotebook": false
  }
 },
 "nbformat": 4,
 "nbformat_minor": 2
}<|MERGE_RESOLUTION|>--- conflicted
+++ resolved
@@ -22,7 +22,9 @@
   {
    "cell_type": "code",
    "execution_count": 1,
-   "metadata": {},
+   "metadata": {
+    "collapsed": true
+   },
    "outputs": [],
    "source": [
     "import sys, os\n",
@@ -52,7 +54,9 @@
   {
    "cell_type": "code",
    "execution_count": 2,
-   "metadata": {},
+   "metadata": {
+    "collapsed": true
+   },
    "outputs": [],
    "source": [
     "# set cube size and model extent\n",
@@ -77,28 +81,11 @@
   },
   {
    "cell_type": "code",
-   "execution_count": 4,
-   "metadata": {},
-   "outputs": [
-    {
-     "ename": "FileNotFoundError",
-     "evalue": "File b'data/tutorial_ch4_interfaces' does not exist",
-     "output_type": "error",
-     "traceback": [
-      "\u001b[0;31m---------------------------------------------------------------------------\u001b[0m",
-      "\u001b[0;31mFileNotFoundError\u001b[0m                         Traceback (most recent call last)",
-      "\u001b[0;32m<ipython-input-4-a7c42bee8647>\u001b[0m in \u001b[0;36m<module>\u001b[0;34m()\u001b[0m\n\u001b[0;32m----> 1\u001b[0;31m \u001b[0mgeo_data\u001b[0m\u001b[0;34m.\u001b[0m\u001b[0mset_interfaces\u001b[0m\u001b[0;34m(\u001b[0m\u001b[0mpn\u001b[0m\u001b[0;34m.\u001b[0m\u001b[0mread_csv\u001b[0m\u001b[0;34m(\u001b[0m\u001b[0;34m\"data/tutorial_ch4_interfaces\"\u001b[0m\u001b[0;34m,\u001b[0m \u001b[0mindex_col\u001b[0m\u001b[0;34m=\u001b[0m\u001b[0;34m\"Unnamed: 0\"\u001b[0m\u001b[0;34m)\u001b[0m\u001b[0;34m)\u001b[0m\u001b[0;34m\u001b[0m\u001b[0m\n\u001b[0m\u001b[1;32m      2\u001b[0m \u001b[0mgeo_data\u001b[0m\u001b[0;34m.\u001b[0m\u001b[0mset_foliations\u001b[0m\u001b[0;34m(\u001b[0m\u001b[0mpn\u001b[0m\u001b[0;34m.\u001b[0m\u001b[0mread_csv\u001b[0m\u001b[0;34m(\u001b[0m\u001b[0;34m\"data/tutorial_ch4_foliations\"\u001b[0m\u001b[0;34m,\u001b[0m \u001b[0mindex_col\u001b[0m\u001b[0;34m=\u001b[0m\u001b[0;34m\"Unnamed: 0\"\u001b[0m\u001b[0;34m)\u001b[0m\u001b[0;34m)\u001b[0m\u001b[0;34m\u001b[0m\u001b[0m\n",
-      "\u001b[0;32m~/anaconda3/lib/python3.6/site-packages/pandas/io/parsers.py\u001b[0m in \u001b[0;36mparser_f\u001b[0;34m(filepath_or_buffer, sep, delimiter, header, names, index_col, usecols, squeeze, prefix, mangle_dupe_cols, dtype, engine, converters, true_values, false_values, skipinitialspace, skiprows, nrows, na_values, keep_default_na, na_filter, verbose, skip_blank_lines, parse_dates, infer_datetime_format, keep_date_col, date_parser, dayfirst, iterator, chunksize, compression, thousands, decimal, lineterminator, quotechar, quoting, escapechar, comment, encoding, dialect, tupleize_cols, error_bad_lines, warn_bad_lines, skipfooter, skip_footer, doublequote, delim_whitespace, as_recarray, compact_ints, use_unsigned, low_memory, buffer_lines, memory_map, float_precision)\u001b[0m\n\u001b[1;32m    653\u001b[0m                     skip_blank_lines=skip_blank_lines)\n\u001b[1;32m    654\u001b[0m \u001b[0;34m\u001b[0m\u001b[0m\n\u001b[0;32m--> 655\u001b[0;31m         \u001b[0;32mreturn\u001b[0m \u001b[0m_read\u001b[0m\u001b[0;34m(\u001b[0m\u001b[0mfilepath_or_buffer\u001b[0m\u001b[0;34m,\u001b[0m \u001b[0mkwds\u001b[0m\u001b[0;34m)\u001b[0m\u001b[0;34m\u001b[0m\u001b[0m\n\u001b[0m\u001b[1;32m    656\u001b[0m \u001b[0;34m\u001b[0m\u001b[0m\n\u001b[1;32m    657\u001b[0m     \u001b[0mparser_f\u001b[0m\u001b[0;34m.\u001b[0m\u001b[0m__name__\u001b[0m \u001b[0;34m=\u001b[0m \u001b[0mname\u001b[0m\u001b[0;34m\u001b[0m\u001b[0m\n",
-      "\u001b[0;32m~/anaconda3/lib/python3.6/site-packages/pandas/io/parsers.py\u001b[0m in \u001b[0;36m_read\u001b[0;34m(filepath_or_buffer, kwds)\u001b[0m\n\u001b[1;32m    403\u001b[0m \u001b[0;34m\u001b[0m\u001b[0m\n\u001b[1;32m    404\u001b[0m     \u001b[0;31m# Create the parser.\u001b[0m\u001b[0;34m\u001b[0m\u001b[0;34m\u001b[0m\u001b[0m\n\u001b[0;32m--> 405\u001b[0;31m     \u001b[0mparser\u001b[0m \u001b[0;34m=\u001b[0m \u001b[0mTextFileReader\u001b[0m\u001b[0;34m(\u001b[0m\u001b[0mfilepath_or_buffer\u001b[0m\u001b[0;34m,\u001b[0m \u001b[0;34m**\u001b[0m\u001b[0mkwds\u001b[0m\u001b[0;34m)\u001b[0m\u001b[0;34m\u001b[0m\u001b[0m\n\u001b[0m\u001b[1;32m    406\u001b[0m \u001b[0;34m\u001b[0m\u001b[0m\n\u001b[1;32m    407\u001b[0m     \u001b[0;32mif\u001b[0m \u001b[0mchunksize\u001b[0m \u001b[0;32mor\u001b[0m \u001b[0miterator\u001b[0m\u001b[0;34m:\u001b[0m\u001b[0;34m\u001b[0m\u001b[0m\n",
-      "\u001b[0;32m~/anaconda3/lib/python3.6/site-packages/pandas/io/parsers.py\u001b[0m in \u001b[0;36m__init__\u001b[0;34m(self, f, engine, **kwds)\u001b[0m\n\u001b[1;32m    760\u001b[0m             \u001b[0mself\u001b[0m\u001b[0;34m.\u001b[0m\u001b[0moptions\u001b[0m\u001b[0;34m[\u001b[0m\u001b[0;34m'has_index_names'\u001b[0m\u001b[0;34m]\u001b[0m \u001b[0;34m=\u001b[0m \u001b[0mkwds\u001b[0m\u001b[0;34m[\u001b[0m\u001b[0;34m'has_index_names'\u001b[0m\u001b[0;34m]\u001b[0m\u001b[0;34m\u001b[0m\u001b[0m\n\u001b[1;32m    761\u001b[0m \u001b[0;34m\u001b[0m\u001b[0m\n\u001b[0;32m--> 762\u001b[0;31m         \u001b[0mself\u001b[0m\u001b[0;34m.\u001b[0m\u001b[0m_make_engine\u001b[0m\u001b[0;34m(\u001b[0m\u001b[0mself\u001b[0m\u001b[0;34m.\u001b[0m\u001b[0mengine\u001b[0m\u001b[0;34m)\u001b[0m\u001b[0;34m\u001b[0m\u001b[0m\n\u001b[0m\u001b[1;32m    763\u001b[0m \u001b[0;34m\u001b[0m\u001b[0m\n\u001b[1;32m    764\u001b[0m     \u001b[0;32mdef\u001b[0m \u001b[0mclose\u001b[0m\u001b[0;34m(\u001b[0m\u001b[0mself\u001b[0m\u001b[0;34m)\u001b[0m\u001b[0;34m:\u001b[0m\u001b[0;34m\u001b[0m\u001b[0m\n",
-      "\u001b[0;32m~/anaconda3/lib/python3.6/site-packages/pandas/io/parsers.py\u001b[0m in \u001b[0;36m_make_engine\u001b[0;34m(self, engine)\u001b[0m\n\u001b[1;32m    964\u001b[0m     \u001b[0;32mdef\u001b[0m \u001b[0m_make_engine\u001b[0m\u001b[0;34m(\u001b[0m\u001b[0mself\u001b[0m\u001b[0;34m,\u001b[0m \u001b[0mengine\u001b[0m\u001b[0;34m=\u001b[0m\u001b[0;34m'c'\u001b[0m\u001b[0;34m)\u001b[0m\u001b[0;34m:\u001b[0m\u001b[0;34m\u001b[0m\u001b[0m\n\u001b[1;32m    965\u001b[0m         \u001b[0;32mif\u001b[0m \u001b[0mengine\u001b[0m \u001b[0;34m==\u001b[0m \u001b[0;34m'c'\u001b[0m\u001b[0;34m:\u001b[0m\u001b[0;34m\u001b[0m\u001b[0m\n\u001b[0;32m--> 966\u001b[0;31m             \u001b[0mself\u001b[0m\u001b[0;34m.\u001b[0m\u001b[0m_engine\u001b[0m \u001b[0;34m=\u001b[0m \u001b[0mCParserWrapper\u001b[0m\u001b[0;34m(\u001b[0m\u001b[0mself\u001b[0m\u001b[0;34m.\u001b[0m\u001b[0mf\u001b[0m\u001b[0;34m,\u001b[0m \u001b[0;34m**\u001b[0m\u001b[0mself\u001b[0m\u001b[0;34m.\u001b[0m\u001b[0moptions\u001b[0m\u001b[0;34m)\u001b[0m\u001b[0;34m\u001b[0m\u001b[0m\n\u001b[0m\u001b[1;32m    967\u001b[0m         \u001b[0;32melse\u001b[0m\u001b[0;34m:\u001b[0m\u001b[0;34m\u001b[0m\u001b[0m\n\u001b[1;32m    968\u001b[0m             \u001b[0;32mif\u001b[0m \u001b[0mengine\u001b[0m \u001b[0;34m==\u001b[0m \u001b[0;34m'python'\u001b[0m\u001b[0;34m:\u001b[0m\u001b[0;34m\u001b[0m\u001b[0m\n",
-      "\u001b[0;32m~/anaconda3/lib/python3.6/site-packages/pandas/io/parsers.py\u001b[0m in \u001b[0;36m__init__\u001b[0;34m(self, src, **kwds)\u001b[0m\n\u001b[1;32m   1580\u001b[0m         \u001b[0mkwds\u001b[0m\u001b[0;34m[\u001b[0m\u001b[0;34m'allow_leading_cols'\u001b[0m\u001b[0;34m]\u001b[0m \u001b[0;34m=\u001b[0m \u001b[0mself\u001b[0m\u001b[0;34m.\u001b[0m\u001b[0mindex_col\u001b[0m \u001b[0;32mis\u001b[0m \u001b[0;32mnot\u001b[0m \u001b[0;32mFalse\u001b[0m\u001b[0;34m\u001b[0m\u001b[0m\n\u001b[1;32m   1581\u001b[0m \u001b[0;34m\u001b[0m\u001b[0m\n\u001b[0;32m-> 1582\u001b[0;31m         \u001b[0mself\u001b[0m\u001b[0;34m.\u001b[0m\u001b[0m_reader\u001b[0m \u001b[0;34m=\u001b[0m \u001b[0mparsers\u001b[0m\u001b[0;34m.\u001b[0m\u001b[0mTextReader\u001b[0m\u001b[0;34m(\u001b[0m\u001b[0msrc\u001b[0m\u001b[0;34m,\u001b[0m \u001b[0;34m**\u001b[0m\u001b[0mkwds\u001b[0m\u001b[0;34m)\u001b[0m\u001b[0;34m\u001b[0m\u001b[0m\n\u001b[0m\u001b[1;32m   1583\u001b[0m \u001b[0;34m\u001b[0m\u001b[0m\n\u001b[1;32m   1584\u001b[0m         \u001b[0;31m# XXX\u001b[0m\u001b[0;34m\u001b[0m\u001b[0;34m\u001b[0m\u001b[0m\n",
-      "\u001b[0;32mpandas/_libs/parsers.pyx\u001b[0m in \u001b[0;36mpandas._libs.parsers.TextReader.__cinit__ (pandas/_libs/parsers.c:4209)\u001b[0;34m()\u001b[0m\n",
-      "\u001b[0;32mpandas/_libs/parsers.pyx\u001b[0m in \u001b[0;36mpandas._libs.parsers.TextReader._setup_parser_source (pandas/_libs/parsers.c:8873)\u001b[0;34m()\u001b[0m\n",
-      "\u001b[0;31mFileNotFoundError\u001b[0m: File b'data/tutorial_ch4_interfaces' does not exist"
-     ]
-    }
-   ],
+   "execution_count": 3,
+   "metadata": {
+    "collapsed": true
+   },
+   "outputs": [],
    "source": [
     "geo_data.set_interfaces(pn.read_csv(\"data/tutorial_ch4_interfaces\", index_col=\"Unnamed: 0\"))\n",
     "geo_data.set_foliations(pn.read_csv(\"data/tutorial_ch4_foliations\", index_col=\"Unnamed: 0\"))"
@@ -515,27 +502,6 @@
   },
   {
    "cell_type": "code",
-<<<<<<< HEAD
-   "execution_count": 10,
-   "metadata": {},
-   "outputs": [],
-   "source": [
-    "solution = gp.compute_model(interp_data)"
-   ]
-  },
-  {
-   "cell_type": "markdown",
-   "metadata": {},
-   "source": [
-    "**alternative:** use the more convoluted option of directly passing the input data to the interpolation function:"
-   ]
-  },
-  {
-   "cell_type": "code",
-   "execution_count": 10,
-   "metadata": {},
-   "outputs": [],
-=======
    "execution_count": 43,
    "metadata": {
     "scrolled": true
@@ -562,7 +528,6 @@
      ]
     }
    ],
->>>>>>> 0faa3196
    "source": [
     "lith_block, fault_block = gp.compute_model(interp_data)"
    ]
@@ -896,19 +861,6 @@
    ]
   },
   {
-<<<<<<< HEAD
-   "cell_type": "code",
-   "execution_count": 32,
-   "metadata": {},
-   "outputs": [],
-   "source": [
-    "def rescale(value, rf=interp_data.rescaling_factor):\n",
-    "    return value / rf"
-   ]
-  },
-  {
-=======
->>>>>>> 0faa3196
    "cell_type": "markdown",
    "metadata": {},
    "source": [
@@ -1019,7 +971,9 @@
   {
    "cell_type": "code",
    "execution_count": 35,
-   "metadata": {},
+   "metadata": {
+    "collapsed": true
+   },
    "outputs": [],
    "source": [
     "params = [input_data, gempy_model, *interface_Z_modifier]\n",
@@ -1036,7 +990,9 @@
   {
    "cell_type": "code",
    "execution_count": 42,
-   "metadata": {},
+   "metadata": {
+    "collapsed": true
+   },
    "outputs": [],
    "source": [
     "iterations = 5"
@@ -1156,9 +1112,6 @@
   },
   {
    "cell_type": "code",
-<<<<<<< HEAD
-   "execution_count": 46,
-=======
    "execution_count": 63,
    "metadata": {},
    "outputs": [],
@@ -1169,7 +1122,6 @@
   {
    "cell_type": "code",
    "execution_count": 52,
->>>>>>> 0faa3196
    "metadata": {},
    "outputs": [],
    "source": [
@@ -1239,7 +1191,9 @@
   {
    "cell_type": "code",
    "execution_count": null,
-   "metadata": {},
+   "metadata": {
+    "collapsed": true
+   },
    "outputs": [],
    "source": []
   }
@@ -1262,28 +1216,15 @@
    "pygments_lexer": "ipython3",
    "version": "3.6.1"
   },
-  "latex_envs": {
-   "LaTeX_envs_menu_present": true,
-   "autocomplete": true,
-   "bibliofile": "biblio.bib",
-   "cite_by": "apalike",
-   "current_citInitial": 1,
-   "eqLabelWithNumbers": true,
-   "eqNumInitial": 1,
-   "hotkeys": {
-    "equation": "Ctrl-E",
-    "itemize": "Ctrl-I"
-   },
-   "labels_anchors": false,
-   "latex_user_defs": false,
-   "report_style_numbering": false,
-   "user_envs_cfg": false
-  },
   "toc": {
    "colors": {
     "hover_highlight": "#DAA520",
+    "navigate_num": "#000000",
+    "navigate_text": "#333333",
     "running_highlight": "#FF0000",
-    "selected_highlight": "#FFD700"
+    "selected_highlight": "#FFD700",
+    "sidebar_border": "#EEEEEE",
+    "wrapper_background": "#FFFFFF"
    },
    "moveMenuLeft": true,
    "nav_menu": {
@@ -1296,7 +1237,7 @@
    "threshold": 4,
    "toc_cell": false,
    "toc_section_display": "block",
-   "toc_window_display": false,
+   "toc_window_display": true,
    "widenNotebook": false
   }
  },
